--- conflicted
+++ resolved
@@ -1,8 +1,4 @@
-<<<<<<< HEAD
-from typing import Any, Dict, Optional, Type
-=======
 from typing import TYPE_CHECKING, Any, Dict, Optional, Type
->>>>>>> 564cf35e
 
 from crewai.tools import BaseTool
 from pydantic import BaseModel, Field
