<<<<<<< HEAD
from typing import Any, Dict, Type
from pydantic import BaseModel, Field
from crewai.tools import BaseTool
=======
from typing import Any

from crewai.tools import BaseTool

>>>>>>> 0c0d09d2
try:
    from linkup import LinkupClient
    LINKUP_AVAILABLE = True
except ImportError:
    LINKUP_AVAILABLE = False
    LinkupClient = Any


class LinkupSearchToolSchema(BaseModel):
    """Input for LinkupBaseTool."""
   
    query: str = Field(
        ..., description="The query to search for."
    )


class LinkupSearchTool(BaseTool):
    name: str = "Linkup Search Tool"
<<<<<<< HEAD
    description: str = "A tool to search and retrieve trends or insights using the Linkup API."
    args_schema: Type[BaseModel] = LinkupSearchToolSchema


    def __init__(self, api_key: str, depth: str, output_type: str, structured_output_schema:str = None, **kwargs):
        from linkup import LinkupClient

        super().__init__(**kwargs)
        if not LINKUP_AVAILABLE:
            raise ImportError(
                "The 'linkup' package is required to use the LinkupSearchTool. "
                "Please install it with: pip install linkup"
            )
=======
    description: str = (
        "Performs an API call to Linkup to retrieve contextual information."
    )
    _client: LinkupClient = PrivateAttr()  # type: ignore
    description: str = (
        "Performs an API call to Linkup to retrieve contextual information."
    )
    _client: LinkupClient = PrivateAttr()  # type: ignore

    def __init__(self, api_key: str):
        """
        Initialize the tool with an API key.
        """
        super().__init__()
        try:
            from linkup import LinkupClient
        except ImportError:
            import click

            if click.confirm(
                "You are missing the 'linkup-sdk' package. Would you like to install it?"
            ):
                import subprocess

                subprocess.run(["uv", "add", "linkup-sdk"], check=True)
                from linkup import LinkupClient

            else:
                raise ImportError(
                    "The 'linkup-sdk' package is required to use the LinkupSearchTool. "
                    "Please install it with: uv add linkup-sdk"
                )
>>>>>>> 0c0d09d2
        self._client = LinkupClient(api_key=api_key)
        self._default_depth = depth
        self._default_output_type = output_type
        self._default_structured_schema = structured_output_schema

    def _run(self, query: str ) :

        """
        Executes a search using the Linkup API.

        :param query: The query to search for.
        :return: The results or an error message.
        """

        api_params = {
            "query": query,
            "depth": self._default_depth,
            "output_type": self._default_output_type,
        }

        if self._default_output_type == "structured":
            if not self.structured_output_schema:
                raise ValueError("structured_output_schema must be provided when output_type is 'structured'.")
            api_params["structured_output_schema"] = self._default_structured_schema
        return self._client.search(**api_params)<|MERGE_RESOLUTION|>--- conflicted
+++ resolved
@@ -1,13 +1,6 @@
-<<<<<<< HEAD
-from typing import Any, Dict, Type
+from typing import Any, Type
 from pydantic import BaseModel, Field
 from crewai.tools import BaseTool
-=======
-from typing import Any
-
-from crewai.tools import BaseTool
-
->>>>>>> 0c0d09d2
 try:
     from linkup import LinkupClient
     LINKUP_AVAILABLE = True
@@ -26,7 +19,6 @@
 
 class LinkupSearchTool(BaseTool):
     name: str = "Linkup Search Tool"
-<<<<<<< HEAD
     description: str = "A tool to search and retrieve trends or insights using the Linkup API."
     args_schema: Type[BaseModel] = LinkupSearchToolSchema
 
@@ -40,40 +32,7 @@
                 "The 'linkup' package is required to use the LinkupSearchTool. "
                 "Please install it with: pip install linkup"
             )
-=======
-    description: str = (
-        "Performs an API call to Linkup to retrieve contextual information."
-    )
-    _client: LinkupClient = PrivateAttr()  # type: ignore
-    description: str = (
-        "Performs an API call to Linkup to retrieve contextual information."
-    )
-    _client: LinkupClient = PrivateAttr()  # type: ignore
 
-    def __init__(self, api_key: str):
-        """
-        Initialize the tool with an API key.
-        """
-        super().__init__()
-        try:
-            from linkup import LinkupClient
-        except ImportError:
-            import click
-
-            if click.confirm(
-                "You are missing the 'linkup-sdk' package. Would you like to install it?"
-            ):
-                import subprocess
-
-                subprocess.run(["uv", "add", "linkup-sdk"], check=True)
-                from linkup import LinkupClient
-
-            else:
-                raise ImportError(
-                    "The 'linkup-sdk' package is required to use the LinkupSearchTool. "
-                    "Please install it with: uv add linkup-sdk"
-                )
->>>>>>> 0c0d09d2
         self._client = LinkupClient(api_key=api_key)
         self._default_depth = depth
         self._default_output_type = output_type
