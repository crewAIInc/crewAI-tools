<<<<<<< HEAD
from typing import Any, Type
from pydantic import BaseModel, Field
from crewai.tools import BaseTool
=======
import os
from typing import Any, List

from crewai.tools import BaseTool, EnvVar

>>>>>>> cd166a0e
try:
    from linkup import LinkupClient
    LINKUP_AVAILABLE = True
except ImportError:
    LINKUP_AVAILABLE = False
    LinkupClient = Any


class LinkupSearchToolSchema(BaseModel):
    """Input for LinkupBaseTool."""
   
    query: str = Field(
        ..., description="The query to search for."
    )


class LinkupSearchTool(BaseTool):
    name: str = "Linkup Search Tool"
<<<<<<< HEAD
    description: str = "A tool to search and retrieve trends or insights using the Linkup API."
    args_schema: Type[BaseModel] = LinkupSearchToolSchema

=======
    description: str = (
        "Performs an API call to Linkup to retrieve contextual information."
    )
    _client: LinkupClient = PrivateAttr()  # type: ignore
    description: str = (
        "Performs an API call to Linkup to retrieve contextual information."
    )
    _client: LinkupClient = PrivateAttr()  # type: ignore
    package_dependencies: List[str] = ["linkup-sdk"]
    env_vars: List[EnvVar] = [
        EnvVar(name="LINKUP_API_KEY", description="API key for Linkup", required=True),
    ]

    def __init__(self, api_key: str | None = None):
        """
        Initialize the tool with an API key.
        """
        super().__init__()
        try:
            from linkup import LinkupClient
        except ImportError:
            import click
>>>>>>> cd166a0e

    def __init__(self, api_key: str, depth: str, output_type: str, structured_output_schema:str = None, **kwargs):
        from linkup import LinkupClient

        super().__init__(**kwargs)
        if not LINKUP_AVAILABLE:
            raise ImportError(
                "The 'linkup' package is required to use the LinkupSearchTool. "
                "Please install it with: pip install linkup"
            )

<<<<<<< HEAD
        self._client = LinkupClient(api_key=api_key)
        self._default_depth = depth
        self._default_output_type = output_type
        self._default_structured_schema = structured_output_schema

    def _run(self, query: str ) :
=======
            else:
                raise ImportError(
                    "The 'linkup-sdk' package is required to use the LinkupSearchTool. "
                    "Please install it with: uv add linkup-sdk"
                )
        self._client = LinkupClient(api_key=api_key or os.getenv("LINKUP_API_KEY"))
>>>>>>> cd166a0e

        """
        Executes a search using the Linkup API.

        :param query: The query to search for.
        :return: The results or an error message.
        """

        api_params = {
            "query": query,
            "depth": self._default_depth,
            "output_type": self._default_output_type,
        }

        if self._default_output_type == "structured":
            if not self.structured_output_schema:
                raise ValueError("structured_output_schema must be provided when output_type is 'structured'.")
            api_params["structured_output_schema"] = self._default_structured_schema
        return self._client.search(**api_params)<|MERGE_RESOLUTION|>--- conflicted
+++ resolved
@@ -1,21 +1,14 @@
-<<<<<<< HEAD
-from typing import Any, Type
 from pydantic import BaseModel, Field
-from crewai.tools import BaseTool
-=======
 import os
 from typing import Any, List
-
 from crewai.tools import BaseTool, EnvVar
 
->>>>>>> cd166a0e
 try:
     from linkup import LinkupClient
     LINKUP_AVAILABLE = True
 except ImportError:
     LINKUP_AVAILABLE = False
     LinkupClient = Any
-
 
 class LinkupSearchToolSchema(BaseModel):
     """Input for LinkupBaseTool."""
@@ -27,11 +20,7 @@
 
 class LinkupSearchTool(BaseTool):
     name: str = "Linkup Search Tool"
-<<<<<<< HEAD
-    description: str = "A tool to search and retrieve trends or insights using the Linkup API."
-    args_schema: Type[BaseModel] = LinkupSearchToolSchema
 
-=======
     description: str = (
         "Performs an API call to Linkup to retrieve contextual information."
     )
@@ -54,7 +43,6 @@
             from linkup import LinkupClient
         except ImportError:
             import click
->>>>>>> cd166a0e
 
     def __init__(self, api_key: str, depth: str, output_type: str, structured_output_schema:str = None, **kwargs):
         from linkup import LinkupClient
@@ -66,21 +54,19 @@
                 "Please install it with: pip install linkup"
             )
 
-<<<<<<< HEAD
+
         self._client = LinkupClient(api_key=api_key)
         self._default_depth = depth
         self._default_output_type = output_type
         self._default_structured_schema = structured_output_schema
 
     def _run(self, query: str ) :
-=======
             else:
                 raise ImportError(
                     "The 'linkup-sdk' package is required to use the LinkupSearchTool. "
                     "Please install it with: uv add linkup-sdk"
                 )
         self._client = LinkupClient(api_key=api_key or os.getenv("LINKUP_API_KEY"))
->>>>>>> cd166a0e
 
         """
         Executes a search using the Linkup API.
