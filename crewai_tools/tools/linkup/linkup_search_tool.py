--- conflicted
+++ resolved
@@ -19,20 +19,11 @@
         ..., description="The query to search for."
     )
 
-<<<<<<< HEAD
 class LinkupSearchTool(BaseTool):
     name: str = "Linkup Search Tool"
     description: str = "A tool to search and retrieve trends or insights using the Linkup API."
     args_schema: Type[BaseModel] = LinkupSearchToolSchema
-=======
 
-class LinkupSearchTool:
-    name: str = "Linkup Search Tool"
-    description: str = (
-        "Performs an API call to Linkup to retrieve contextual information."
-    )
-    _client: LinkupClient = PrivateAttr()  # type: ignore
->>>>>>> 185948c6
 
     def __init__(self, api_key: str, depth: str, output_type: str, structured_output_schema:str = None, **kwargs):
         from linkup import LinkupClient
@@ -50,19 +41,13 @@
 
     def _run(self, query: str ) :
 
-<<<<<<< HEAD
-=======
-    def _run(
-        self, query: str, depth: str = "standard", output_type: str = "searchResults"
-    ) -> dict:
->>>>>>> 185948c6
+
         """
         Executes a search using the Linkup API.
 
         :param query: The query to search for.
         :return: The results or an error message.
         """
-<<<<<<< HEAD
 
         api_params = {
             "query": query,
@@ -74,17 +59,4 @@
             if not self.structured_output_schema:
                 raise ValueError("structured_output_schema must be provided when output_type is 'structured'.")
             api_params["structured_output_schema"] = self._default_structured_schema
-        return self._client.search(**api_params)
-=======
-        try:
-            response = self._client.search(
-                query=query, depth=depth, output_type=output_type
-            )
-            results = [
-                {"name": result.name, "url": result.url, "content": result.content}
-                for result in response.results
-            ]
-            return {"success": True, "results": results}
-        except Exception as e:
-            return {"success": False, "error": str(e)}
->>>>>>> 185948c6
+        return self._client.search(**api_params)