--- conflicted
+++ resolved
@@ -121,13 +121,11 @@
 )
 from .youtube_video_search_tool.youtube_video_search_tool import YoutubeVideoSearchTool
 from .zapier_action_tool.zapier_action_tool import ZapierActionTools
-<<<<<<< HEAD
 from .vectorx_vector_search_tool.vectorx_search_tool import (
     VectorXVectorSearchTool,
     VectorXSearchArgs,
     SpladeSparseEmbedder,
-=======
+)
 from .parallel_tools import (
     ParallelSearchTool,
->>>>>>> 3cd8e843
 )