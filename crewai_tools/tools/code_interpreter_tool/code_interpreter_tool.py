import importlib.util
import os
from typing import List, Optional, Type

<<<<<<< HEAD
import docker
from docker.errors import ImageNotFound, NotFound
from docker.models.containers import Container
=======
from docker import from_env as docker_from_env
from docker.models.containers import Container
from docker.errors import ImageNotFound, NotFound
from crewai.tools import BaseTool
>>>>>>> 564cf35e
from pydantic import BaseModel, Field


class CodeInterpreterSchema(BaseModel):
    """Input for CodeInterpreterTool."""

    code: str = Field(
        ...,
        description="Python3 code used to be interpreted in the Docker container. ALWAYS PRINT the final result and the output of the code",
    )

    libraries_used: List[str] = Field(
        ...,
        description="List of libraries used in the code with proper installing names separated by commas. Example: numpy,pandas,beautifulsoup4",
    )


class CodeInterpreterTool(BaseTool):
    name: str = "Code Interpreter"
    description: str = "Interprets Python3 code strings with a final print statement."
    args_schema: Type[BaseModel] = CodeInterpreterSchema
    default_image_tag: str = "code-interpreter:latest"
    code: Optional[str] = None
    user_dockerfile_path: Optional[str] = None
    user_docker_base_url: Optional[str] = None 
    unsafe_mode: bool = False

    @staticmethod
    def _get_installed_package_path() -> str:
        spec = importlib.util.find_spec("crewai_tools")
        if spec is None or spec.origin is None:
            raise ImportError("Could not find crewai_tools package")
        return os.path.dirname(spec.origin)

    def _verify_docker_image(self) -> None:
        """
        Verify if the Docker image is available. Optionally use a user-provided Dockerfile.
        """

        client = docker_from_env() if self.user_docker_base_url == None else docker.DockerClient(base_url=self.user_docker_base_url)

        try:
            client.images.get(self.default_image_tag)

        except ImageNotFound:
            if self.user_dockerfile_path and os.path.exists(self.user_dockerfile_path):
                dockerfile_path = self.user_dockerfile_path
            else:
                package_path = self._get_installed_package_path()
                dockerfile_path = os.path.join(
                    package_path, "tools/code_interpreter_tool"
                )
                if not os.path.exists(dockerfile_path):
                    raise FileNotFoundError(
                        f"Dockerfile not found in {dockerfile_path}"
                    )

            client.images.build(
                path=dockerfile_path,
                tag=self.default_image_tag,
                rm=True,
            )

    def _run(self, **kwargs) -> str:
        code = kwargs.get("code", self.code)
        libraries_used = kwargs.get("libraries_used", [])

        if self.unsafe_mode:
            return self.run_code_unsafe(code, libraries_used)
        else:
            return self.run_code_in_docker(code, libraries_used)

<<<<<<< HEAD
    def _install_libraries(self, container: Container, libraries: List[str]) -> None:
=======
    def _install_libraries(
        self, container: Container, libraries: List[str]
    ) -> None:
>>>>>>> 564cf35e
        """
        Install missing libraries in the Docker container
        """
        for library in libraries:
            container.exec_run(["pip", "install", library])

    def _init_docker_container(self) -> Container:
        container_name = "code-interpreter"
        client = docker_from_env()
        current_path = os.getcwd()

        # Check if the container is already running
        try:
            existing_container = client.containers.get(container_name)
            existing_container.stop()
            existing_container.remove()
        except NotFound:
            pass  # Container does not exist, no need to remove

        return client.containers.run(
            self.default_image_tag,
            detach=True,
            tty=True,
            working_dir="/workspace",
            name=container_name,
            volumes={current_path: {"bind": "/workspace", "mode": "rw"}},  # type: ignore
        )

    def run_code_in_docker(self, code: str, libraries_used: List[str]) -> str:
        self._verify_docker_image()
        container = self._init_docker_container()
        self._install_libraries(container, libraries_used)

        exec_result = container.exec_run(["python3", "-c", code])

        container.stop()
        container.remove()

        if exec_result.exit_code != 0:
            return f"Something went wrong while running the code: \n{exec_result.output.decode('utf-8')}"
        return exec_result.output.decode("utf-8")

    def run_code_unsafe(self, code: str, libraries_used: List[str]) -> str:
        """
        Run the code directly on the host machine (unsafe mode).
        """
        # Install libraries on the host machine
        for library in libraries_used:
            os.system(f"pip install {library}")

        # Execute the code
        try:
            exec_locals = {}
            exec(code, {}, exec_locals)
            return exec_locals.get("result", "No result variable found.")
        except Exception as e:
            return f"An error occurred: {str(e)}"<|MERGE_RESOLUTION|>--- conflicted
+++ resolved
@@ -2,16 +2,10 @@
 import os
 from typing import List, Optional, Type
 
-<<<<<<< HEAD
-import docker
+from crewai.tools import BaseTool
+from docker import from_env as docker_from_env
 from docker.errors import ImageNotFound, NotFound
 from docker.models.containers import Container
-=======
-from docker import from_env as docker_from_env
-from docker.models.containers import Container
-from docker.errors import ImageNotFound, NotFound
-from crewai.tools import BaseTool
->>>>>>> 564cf35e
 from pydantic import BaseModel, Field
 
 
@@ -36,7 +30,7 @@
     default_image_tag: str = "code-interpreter:latest"
     code: Optional[str] = None
     user_dockerfile_path: Optional[str] = None
-    user_docker_base_url: Optional[str] = None 
+    user_docker_base_url: Optional[str] = None
     unsafe_mode: bool = False
 
     @staticmethod
@@ -51,7 +45,13 @@
         Verify if the Docker image is available. Optionally use a user-provided Dockerfile.
         """
 
-        client = docker_from_env() if self.user_docker_base_url == None else docker.DockerClient(base_url=self.user_docker_base_url)
+        from docker import DockerClient
+
+        client = (
+            docker_from_env()
+            if self.user_docker_base_url == None
+            else DockerClient(base_url=self.user_docker_base_url)
+        )
 
         try:
             client.images.get(self.default_image_tag)
@@ -84,13 +84,7 @@
         else:
             return self.run_code_in_docker(code, libraries_used)
 
-<<<<<<< HEAD
     def _install_libraries(self, container: Container, libraries: List[str]) -> None:
-=======
-    def _install_libraries(
-        self, container: Container, libraries: List[str]
-    ) -> None:
->>>>>>> 564cf35e
         """
         Install missing libraries in the Docker container
         """
