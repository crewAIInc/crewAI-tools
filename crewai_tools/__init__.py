--- conflicted
+++ resolved
@@ -27,11 +27,7 @@
     PGSearchTool,
     RagTool,
     ScrapeElementFromWebsiteTool,
-<<<<<<< HEAD
     ScrapeGraphScrapeTool, 
-=======
-    ScrapegraphScrapeTool,
->>>>>>> 1a815bdf
     ScrapegraphScrapeToolSchema,
     ScrapeWebsiteTool,
     ScrapegraphScrapeTool,
