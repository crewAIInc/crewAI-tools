[project]
name = "crewai-tools"
version = "0.51.1"
description = "Set of tools for the crewAI framework"
readme = "README.md"
authors = [
    { name = "João Moura", email = "joaomdmoura@gmail.com" },
]
requires-python = ">=3.10,<3.14"
dependencies = [
    "pydantic>=2.6.1",
    "lancedb>=0.5.4",
    "openai>=1.12.0",
    "chromadb==0.5.23",
    "pyright>=1.1.350",
    "pytube>=15.0.0",
    "requests>=2.31.0",
    "docker>=7.1.0",
    "embedchain>=0.1.114",
<<<<<<< HEAD
    "crewai>=0.95.0",
    "scrapegraph-py>=1.8.0",
    "serpapi>=0.1.5",
    "weaviate-client>=4.9.6",
    "linkup-sdk>=0.2.2",
    "spider-client>=0.1.25",
    "linkup>=0.1.3",
    "patronus>=0.0.16",
    "snowflake>=1.0.2"
=======
    "crewai>=0.140.0",
    "click>=8.1.8",
    "lancedb>=0.5.4",
    "tiktoken>=0.8.0",
>>>>>>> cd166a0e
]

[project.urls]
Homepage = "https://crewai.com"
Repository = "https://github.com/crewAIInc/crewAI-tools"
Documentation = "https://docs.crewai.com"


[project.scripts]

[project.optional-dependencies]
scrapfly-sdk = [
    "scrapfly-sdk>=0.8.19",
]
sqlalchemy = [
    "sqlalchemy>=2.0.35",
]
multion = [
    "multion>=1.1.0",
]
firecrawl-py = [
    "firecrawl-py>=1.8.0",
]
composio-core = [
    "composio-core>=0.6.11.post1",
]
browserbase = [
    "browserbase>=1.0.5",
]
weaviate-client = [
    "weaviate-client>=4.10.2",
]
patronus = [
    "patronus>=0.0.16",
]
serpapi = [
    "serpapi>=0.1.5",
]
beautifulsoup4 = [
    "beautifulsoup4>=4.12.3",
]
selenium = [
    "selenium>=4.27.1",
]
spider-client = [
    "spider-client>=0.1.25",
]
scrapegraph-py = [
    "scrapegraph-py>=1.9.0",
]
linkup-sdk = [
    "linkup-sdk>=0.2.2",
]
tavily-python = [
    "tavily-python>=0.5.4",
]
hyperbrowser = [
    "hyperbrowser>=0.18.0",
]
snowflake = [
    "cryptography>=43.0.3",
    "snowflake-connector-python>=3.12.4",
    "snowflake-sqlalchemy>=1.7.3",
]
exa-py = [
    "exa-py>=1.8.7",
]
qdrant-client = [
    "qdrant-client>=1.12.1",
]
apify = [
    "langchain-apify>=0.1.2,<1.0.0",
]

databricks-sdk = [
    "databricks-sdk>=0.46.0",
]
couchbase = [
    "couchbase>=4.3.5",
]
mcp = [
    "mcp>=1.6.0",
    "mcpadapt>=0.1.9",
]
stagehand = [
    "stagehand-py>=0.3.6",
]
github = [
    "gitpython==3.1.38",
    "PyGithub==1.59.1",
]
xml = [
    "unstructured[local-inference, all-docs]>=0.17.2"
]
oxylabs = [
    "oxylabs==2.0.0"
]
mongodb = [
    "pymongo>=4.13"
]

[tool.pytest.ini_options]
pythonpath = ["."]

[tool.uv]
dev-dependencies = [
    "pytest>=8.3.4",
]

[build-system]
requires = [
    "hatchling",
]
build-backend = "hatchling.build"

[dependency-groups]
dev = [
    "pytest-asyncio>=0.25.2",
    "pytest>=8.0.0",
    "pytest-recording>=0.13.3",
]<|MERGE_RESOLUTION|>--- conflicted
+++ resolved
@@ -17,8 +17,6 @@
     "requests>=2.31.0",
     "docker>=7.1.0",
     "embedchain>=0.1.114",
-<<<<<<< HEAD
-    "crewai>=0.95.0",
     "scrapegraph-py>=1.8.0",
     "serpapi>=0.1.5",
     "weaviate-client>=4.9.6",
@@ -27,12 +25,10 @@
     "linkup>=0.1.3",
     "patronus>=0.0.16",
     "snowflake>=1.0.2"
-=======
     "crewai>=0.140.0",
     "click>=8.1.8",
     "lancedb>=0.5.4",
     "tiktoken>=0.8.0",
->>>>>>> cd166a0e
 ]
 
 [project.urls]
