--- conflicted
+++ resolved
@@ -128,10 +128,7 @@
 dev = [
     "pytest-asyncio>=0.25.2",
     "pytest>=8.0.0",
-<<<<<<< HEAD
     "boto3>=1.38.13",
     "firecrawl-py>=1.10.2",
-=======
     "pytest-recording>=0.13.3",
->>>>>>> 5a5eaad9
 ]