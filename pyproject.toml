--- conflicted
+++ resolved
@@ -26,12 +26,9 @@
     "weaviate-client>=4.9.6",
     "linkup-sdk>=0.2.1",
     "spider-client>=0.1.25",
-<<<<<<< HEAD
     "linkup>=0.1.3",
-=======
     "patronus>=0.0.16",
     "snowflake>=1.0.2"
->>>>>>> 185948c6
 ]
 
 [project.urls]
