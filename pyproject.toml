[project]
name = "crewai-tools"
version = "0.58.0"
description = "Set of tools for the crewAI framework"
readme = "README.md"
authors = [
    { name = "João Moura", email = "joaomdmoura@gmail.com" },
]
<<<<<<< HEAD
requires-python = ">=3.11,<3.13"
=======
requires-python = ">=3.10,<3.14"
>>>>>>> cfa00317
dependencies = [
    "pydantic>=2.6.1",
    "lancedb>=0.5.4",
    "openai>=1.12.0",
    "chromadb==0.5.23",
    "pyright>=1.1.350",
    "pytube>=15.0.0",
    "requests>=2.31.0",
    "docker>=7.1.0",
    "embedchain>=0.1.114",
    "crewai>=0.148.0",
    "click>=8.1.8",
    "lancedb>=0.5.4",
    "tiktoken>=0.8.0",
    "stagehand>=0.4.1",
]

[project.urls]
Homepage = "https://crewai.com"
Repository = "https://github.com/crewAIInc/crewAI-tools"
Documentation = "https://docs.crewai.com"


[project.scripts]

[project.optional-dependencies]
scrapfly-sdk = [
    "scrapfly-sdk>=0.8.19",
]
sqlalchemy = [
    "sqlalchemy>=2.0.35",
]
multion = [
    "multion>=1.1.0",
]
firecrawl-py = [
    "firecrawl-py>=1.8.0",
]
composio-core = [
    "composio-core>=0.6.11.post1",
]
browserbase = [
    "browserbase>=1.0.5",
]
weaviate-client = [
    "weaviate-client>=4.10.2",
]
patronus = [
    "patronus>=0.0.16",
]
serpapi = [
    "serpapi>=0.1.5",
]
beautifulsoup4 = [
    "beautifulsoup4>=4.12.3",
]
selenium = [
    "selenium>=4.27.1",
]
spider-client = [
    "spider-client>=0.1.25",
]
scrapegraph-py = [
    "scrapegraph-py>=1.9.0",
]
linkup-sdk = [
    "linkup-sdk>=0.2.2",
]
tavily-python = [
    "tavily-python>=0.5.4",
]
hyperbrowser = [
    "hyperbrowser>=0.18.0",
]
snowflake = [
    "cryptography>=43.0.3",
    "snowflake-connector-python>=3.12.4",
    "snowflake-sqlalchemy>=1.7.3",
]
browser-use = [
    "browser-use==0.1.16",
]
exa-py = [
    "exa-py>=1.8.7",
]
qdrant-client = [
    "qdrant-client>=1.12.1",
]
apify = [
    "langchain-apify>=0.1.2,<1.0.0",
]

<<<<<<< HEAD
=======
databricks-sdk = [
    "databricks-sdk>=0.46.0",
]
couchbase = [
    "couchbase>=4.3.5",
]
mcp = [
    "mcp>=1.6.0",
    "mcpadapt>=0.1.9",
]
stagehand = [
    "stagehand>=0.4.1",
]
github = [
    "gitpython==3.1.38",
    "PyGithub==1.59.1",
]
xml = [
    "unstructured[local-inference, all-docs]>=0.17.2"
]
oxylabs = [
    "oxylabs==2.0.0"
]
mongodb = [
    "pymongo>=4.13"
]
bedrock = [
    "beautifulsoup4>=4.13.4",
    "bedrock-agentcore>=0.1.0",
    "playwright>=1.52.0",
    "nest-asyncio>=1.6.0",
]
>>>>>>> cfa00317

[tool.pytest.ini_options]
pythonpath = ["."]

[tool.uv]
dev-dependencies = [
    "pytest>=8.3.4",
]

[build-system]
requires = [
    "hatchling",
]
build-backend = "hatchling.build"

[dependency-groups]
dev = [
    "pytest-asyncio>=0.25.2",
    "pytest>=8.0.0",
    "pytest-recording>=0.13.3",
]<|MERGE_RESOLUTION|>--- conflicted
+++ resolved
@@ -6,11 +6,7 @@
 authors = [
     { name = "João Moura", email = "joaomdmoura@gmail.com" },
 ]
-<<<<<<< HEAD
-requires-python = ">=3.11,<3.13"
-=======
 requires-python = ">=3.10,<3.14"
->>>>>>> cfa00317
 dependencies = [
     "pydantic>=2.6.1",
     "lancedb>=0.5.4",
@@ -103,8 +99,6 @@
     "langchain-apify>=0.1.2,<1.0.0",
 ]
 
-<<<<<<< HEAD
-=======
 databricks-sdk = [
     "databricks-sdk>=0.46.0",
 ]
@@ -137,7 +131,6 @@
     "playwright>=1.52.0",
     "nest-asyncio>=1.6.0",
 ]
->>>>>>> cfa00317
 
 [tool.pytest.ini_options]
 pythonpath = ["."]
