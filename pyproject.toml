--- conflicted
+++ resolved
@@ -95,14 +95,11 @@
 databricks-sdk = [
     "databricks-sdk>=0.46.0",
 ]
-<<<<<<< HEAD
 couchbase = [
     "couchbase>=4.3.5",
-=======
 mcp = [
     "mcp>=1.6.0",
     "mcpadapt>=0.1.3",
->>>>>>> 974b224e
 ]
 
 [tool.pytest.ini_options]
