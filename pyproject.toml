--- conflicted
+++ resolved
@@ -87,14 +87,11 @@
     "snowflake-connector-python>=3.12.4",
     "snowflake-sqlalchemy>=1.7.3",
 ]
-<<<<<<< HEAD
 browser-use = [
     "browser-use==0.1.16",
-=======
 singlestore = [
     "singlestoredb>=1.12.4",
     "SQLAlchemy>=2.0.40",
->>>>>>> a1b0fd70
 ]
 exa-py = [
     "exa-py>=1.8.7",
