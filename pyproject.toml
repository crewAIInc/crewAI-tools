[project]
name = "crewai-tools"
version = "0.32.1"
description = "Set of tools for the crewAI framework"
readme = "README.md"
authors = [
    { name = "João Moura", email = "joaomdmoura@gmail.com" },
]
requires-python = ">=3.10,<=3.13"
dependencies = [
    "pydantic>=2.6.1",
    "lancedb>=0.5.4",
    "openai>=1.12.0",
    "chromadb>=0.4.22",
    "pyright>=1.1.350",
    "pytube>=15.0.0",
    "requests>=2.31.0",
    "docker>=7.1.0",
    "embedchain>=0.1.114",
    "crewai>=0.95.0",
<<<<<<< HEAD
    "scrapegraph-py>=1.8.0",
    "serpapi>=0.1.5",
    "weaviate-client>=4.9.6",
    "linkup-sdk>=0.2.1",
    "spider-client>=0.1.25",
    "linkup>=0.1.3",
    "patronus>=0.0.16",
    "snowflake>=1.0.2"
=======
    "click>=8.1.8",
    "lancedb>=0.5.4",
>>>>>>> 0c0d09d2
]

[project.urls]
Homepage = "https://crewai.com"
Repository = "https://github.com/crewAIInc/crewAI-tools"
Documentation = "https://docs.crewai.com"


[project.scripts]

[project.optional-dependencies]
scrapfly-sdk = [
    "scrapfly-sdk>=0.8.19",
]
sqlalchemy = [
    "sqlalchemy>=2.0.35",
]
multion = [
    "multion>=1.1.0",
]
firecrawl-py = [
    "firecrawl-py>=1.8.0",
]
composio-core = [
    "composio-core>=0.6.11.post1",
]
browserbase = [
    "browserbase>=1.0.5",
]
weaviate-client = [
    "weaviate-client>=4.10.2",
]
patronus = [
    "patronus>=0.0.16",
]
serpapi = [
    "serpapi>=0.1.5",
]
beautifulsoup4 = [
    "beautifulsoup4>=4.12.3",
]
selenium = [
    "selenium>=4.27.1",
]
spider-client = [
    "spider-client>=0.1.25",
]
scrapegraph-py = [
    "scrapegraph-py>=1.9.0",
]
linkup-sdk = [
    "linkup-sdk>=0.2.2",
]

hyperbrowser = [
    "hyperbrowser>=0.18.0",
]
snowflake = [
    "cryptography>=43.0.3",
    "snowflake-connector-python>=3.12.4",
    "snowflake-sqlalchemy>=1.7.3",
]


[build-system]
requires = [
    "hatchling",
]
build-backend = "hatchling.build"

[dependency-groups]
dev = [
    "pytest-asyncio>=0.25.2",
    "pytest>=8.0.0",
]<|MERGE_RESOLUTION|>--- conflicted
+++ resolved
@@ -18,19 +18,9 @@
     "docker>=7.1.0",
     "embedchain>=0.1.114",
     "crewai>=0.95.0",
-<<<<<<< HEAD
-    "scrapegraph-py>=1.8.0",
-    "serpapi>=0.1.5",
-    "weaviate-client>=4.9.6",
     "linkup-sdk>=0.2.1",
-    "spider-client>=0.1.25",
-    "linkup>=0.1.3",
-    "patronus>=0.0.16",
-    "snowflake>=1.0.2"
-=======
     "click>=8.1.8",
     "lancedb>=0.5.4",
->>>>>>> 0c0d09d2
 ]
 
 [project.urls]
