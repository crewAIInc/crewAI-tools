[project]
name = "crewai-tools"
version = "0.58.0"
description = "Set of tools for the crewAI framework"
readme = "README.md"
authors = [
    { name = "João Moura", email = "joaomdmoura@gmail.com" },
]
requires-python = ">=3.10,<3.14"
dependencies = [
    "pydantic>=2.6.1",
    "lancedb>=0.5.4",
    "openai>=1.12.0",
    "chromadb==0.5.23",
    "pyright>=1.1.350",
    "pytube>=15.0.0",
    "requests>=2.31.0",
    "docker>=7.1.0",
    "embedchain>=0.1.114",
    "crewai>=0.148.0",
    "click>=8.1.8",
    "lancedb>=0.5.4",
    "tiktoken>=0.8.0",
<<<<<<< HEAD
    "boto3>=1.38.36"
=======
    "stagehand>=0.4.1",
>>>>>>> cfa00317
]

[project.urls]
Homepage = "https://crewai.com"
Repository = "https://github.com/crewAIInc/crewAI-tools"
Documentation = "https://docs.crewai.com"


[project.scripts]

[project.optional-dependencies]
scrapfly-sdk = [
    "scrapfly-sdk>=0.8.19",
]
sqlalchemy = [
    "sqlalchemy>=2.0.35",
]
multion = [
    "multion>=1.1.0",
]
firecrawl-py = [
    "firecrawl-py>=1.8.0",
]
composio-core = [
    "composio-core>=0.6.11.post1",
]
browserbase = [
    "browserbase>=1.0.5",
]
weaviate-client = [
    "weaviate-client>=4.10.2",
]
patronus = [
    "patronus>=0.0.16",
]
serpapi = [
    "serpapi>=0.1.5",
]
beautifulsoup4 = [
    "beautifulsoup4>=4.12.3",
]
selenium = [
    "selenium>=4.27.1",
]
spider-client = [
    "spider-client>=0.1.25",
]
scrapegraph-py = [
    "scrapegraph-py>=1.9.0",
]
linkup-sdk = [
    "linkup-sdk>=0.2.2",
]
tavily-python = [
    "tavily-python>=0.5.4",
]
hyperbrowser = [
    "hyperbrowser>=0.18.0",
]
snowflake = [
    "cryptography>=43.0.3",
    "snowflake-connector-python>=3.12.4",
    "snowflake-sqlalchemy>=1.7.3",
]
exa-py = [
    "exa-py>=1.8.7",
]
qdrant-client = [
    "qdrant-client>=1.12.1",
]
apify = [
    "langchain-apify>=0.1.2,<1.0.0",
]

databricks-sdk = [
    "databricks-sdk>=0.46.0",
]
couchbase = [
    "couchbase>=4.3.5",
]
mcp = [
    "mcp>=1.6.0",
    "mcpadapt>=0.1.9",
]
stagehand = [
    "stagehand>=0.4.1",
]
github = [
    "gitpython==3.1.38",
    "PyGithub==1.59.1",
]
xml = [
    "unstructured[local-inference, all-docs]>=0.17.2"
]
oxylabs = [
    "oxylabs==2.0.0"
]
mongodb = [
    "pymongo>=4.13"
]
bedrock = [
    "beautifulsoup4>=4.13.4",
    "bedrock-agentcore>=0.1.0",
    "playwright>=1.52.0",
    "nest-asyncio>=1.6.0",
]

[tool.pytest.ini_options]
pythonpath = ["."]

[tool.uv]
dev-dependencies = [
    "pytest>=8.3.4",
]

[build-system]
requires = [
    "hatchling",
]
build-backend = "hatchling.build"

[dependency-groups]
dev = [
    "pytest-asyncio>=0.25.2",
    "pytest>=8.0.0",
    "pytest-recording>=0.13.3",
]<|MERGE_RESOLUTION|>--- conflicted
+++ resolved
@@ -21,11 +21,8 @@
     "click>=8.1.8",
     "lancedb>=0.5.4",
     "tiktoken>=0.8.0",
-<<<<<<< HEAD
     "boto3>=1.38.36"
-=======
     "stagehand>=0.4.1",
->>>>>>> cfa00317
 ]
 
 [project.urls]
