{
  "tools": [
    {
      "description": "A wrapper around [AI-Minds](https://mindsdb.com/minds). Useful for when you need answers to questions from your data, stored in data sources including PostgreSQL, MySQL, MariaDB, ClickHouse, Snowflake and Google BigQuery. Input should be a question in natural language.",
      "env_vars": [
        {
          "default": null,
          "description": "API key for AI-Minds",
          "name": "MINDS_API_KEY",
          "required": true
        }
      ],
      "humanized_name": "AIMind Tool",
      "init_params_schema": {
        "$defs": {
          "EnvVar": {
            "properties": {
              "default": {
                "anyOf": [
                  {
                    "type": "string"
                  },
                  {
                    "type": "null"
                  }
                ],
                "default": null,
                "title": "Default"
              },
              "description": {
                "title": "Description",
                "type": "string"
              },
              "name": {
                "title": "Name",
                "type": "string"
              },
              "required": {
                "default": true,
                "title": "Required",
                "type": "boolean"
              }
            },
            "required": [
              "name",
              "description"
            ],
            "title": "EnvVar",
            "type": "object"
          }
        },
        "properties": {
          "api_key": {
            "anyOf": [
              {
                "type": "string"
              },
              {
                "type": "null"
              }
            ],
            "default": null,
            "title": "Api Key"
          },
          "datasources": {
            "anyOf": [
              {
                "items": {
                  "additionalProperties": true,
                  "type": "object"
                },
                "type": "array"
              },
              {
                "type": "null"
              }
            ],
            "default": null,
            "title": "Datasources"
          },
          "mind_name": {
            "anyOf": [
              {
                "type": "string"
              },
              {
                "type": "null"
              }
            ],
            "default": null,
            "title": "Mind Name"
          }
        },
        "title": "AIMindTool",
        "type": "object"
      },
      "name": "AIMindTool",
      "package_dependencies": [
        "minds-sdk"
      ],
      "run_params_schema": {
        "description": "Input for AIMind Tool.",
        "properties": {
          "query": {
            "description": "Question in natural language to ask the AI-Mind",
            "title": "Query",
            "type": "string"
          }
        },
        "required": [
          "query"
        ],
        "title": "AIMindToolInputSchema",
        "type": "object"
      }
    },
    {
      "description": "Fetches metadata from Arxiv based on a search query and optionally downloads PDFs.",
      "env_vars": [],
      "humanized_name": "Arxiv Paper Fetcher and Downloader",
      "init_params_schema": {
        "$defs": {
          "EnvVar": {
            "properties": {
              "default": {
                "anyOf": [
                  {
                    "type": "string"
                  },
                  {
                    "type": "null"
                  }
                ],
                "default": null,
                "title": "Default"
              },
              "description": {
                "title": "Description",
                "type": "string"
              },
              "name": {
                "title": "Name",
                "type": "string"
              },
              "required": {
                "default": true,
                "title": "Required",
                "type": "boolean"
              }
            },
            "required": [
              "name",
              "description"
            ],
            "title": "EnvVar",
            "type": "object"
          }
        },
        "additionalProperties": true,
        "properties": {},
        "title": "ArxivPaperTool",
        "type": "object"
      },
      "name": "ArxivPaperTool",
      "package_dependencies": [
        "pydantic"
      ],
      "run_params_schema": {
        "properties": {
          "max_results": {
            "default": 5,
            "description": "Max results to fetch; must be between 1 and 100",
            "maximum": 100,
            "minimum": 1,
            "title": "Max Results",
            "type": "integer"
          },
          "search_query": {
            "description": "Search query for Arxiv, e.g., 'transformer neural network'",
            "title": "Search Query",
            "type": "string"
          }
        },
        "required": [
          "search_query"
        ],
        "title": "ArxivToolInput",
        "type": "object"
      }
    },
    {
      "description": "A tool that can be used to search the internet with a search_query.",
      "env_vars": [
        {
          "default": null,
          "description": "API key for Brave Search",
          "name": "BRAVE_API_KEY",
          "required": true
        }
      ],
      "humanized_name": "Brave Web Search the internet",
      "init_params_schema": {
        "$defs": {
          "EnvVar": {
            "properties": {
              "default": {
                "anyOf": [
                  {
                    "type": "string"
                  },
                  {
                    "type": "null"
                  }
                ],
                "default": null,
                "title": "Default"
              },
              "description": {
                "title": "Description",
                "type": "string"
              },
              "name": {
                "title": "Name",
                "type": "string"
              },
              "required": {
                "default": true,
                "title": "Required",
                "type": "boolean"
              }
            },
            "required": [
              "name",
              "description"
            ],
            "title": "EnvVar",
            "type": "object"
          }
        },
        "description": "BraveSearchTool - A tool for performing web searches using the Brave Search API.\n\nThis module provides functionality to search the internet using Brave's Search API,\nsupporting customizable result counts and country-specific searches.\n\nDependencies:\n    - requests\n    - pydantic\n    - python-dotenv (for API key management)",
        "properties": {
          "country": {
            "anyOf": [
              {
                "type": "string"
              },
              {
                "type": "null"
              }
            ],
            "default": "",
            "title": "Country"
          },
          "n_results": {
            "default": 10,
            "title": "N Results",
            "type": "integer"
          },
          "save_file": {
            "default": false,
            "title": "Save File",
            "type": "boolean"
          },
          "search_url": {
            "default": "https://api.search.brave.com/res/v1/web/search",
            "title": "Search Url",
            "type": "string"
          }
        },
        "title": "BraveSearchTool",
        "type": "object"
      },
      "name": "BraveSearchTool",
      "package_dependencies": [],
      "run_params_schema": {
        "description": "Input for BraveSearchTool.",
        "properties": {
          "search_query": {
            "description": "Mandatory search query you want to use to search the internet",
            "title": "Search Query",
            "type": "string"
          }
        },
        "required": [
          "search_query"
        ],
        "title": "BraveSearchToolSchema",
        "type": "object"
      }
    },
    {
      "description": "Scrapes structured data using Bright Data Dataset API from a URL and optional input parameters",
      "env_vars": [],
      "humanized_name": "Bright Data Dataset Tool",
      "init_params_schema": {
        "$defs": {
          "EnvVar": {
            "properties": {
              "default": {
                "anyOf": [
                  {
                    "type": "string"
                  },
                  {
                    "type": "null"
                  }
                ],
                "default": null,
                "title": "Default"
              },
              "description": {
                "title": "Description",
                "type": "string"
              },
              "name": {
                "title": "Name",
                "type": "string"
              },
              "required": {
                "default": true,
                "title": "Required",
                "type": "boolean"
              }
            },
            "required": [
              "name",
              "description"
            ],
            "title": "EnvVar",
            "type": "object"
          }
        },
        "description": "CrewAI-compatible tool for scraping structured data using Bright Data Datasets.\n\nAttributes:\n    name (str): Tool name displayed in the CrewAI environment.\n    description (str): Tool description shown to agents or users.\n    args_schema (Type[BaseModel]): Pydantic schema for validating input arguments.",
        "properties": {
          "additional_params": {
            "anyOf": [
              {
                "additionalProperties": true,
                "type": "object"
              },
              {
                "type": "null"
              }
            ],
            "default": null,
            "title": "Additional Params"
          },
          "dataset_type": {
            "anyOf": [
              {
                "type": "string"
              },
              {
                "type": "null"
              }
            ],
            "default": null,
            "title": "Dataset Type"
          },
          "format": {
            "default": "json",
            "title": "Format",
            "type": "string"
          },
          "url": {
            "anyOf": [
              {
                "type": "string"
              },
              {
                "type": "null"
              }
            ],
            "default": null,
            "title": "Url"
          },
          "zipcode": {
            "anyOf": [
              {
                "type": "string"
              },
              {
                "type": "null"
              }
            ],
            "default": null,
            "title": "Zipcode"
          }
        },
        "title": "BrightDataDatasetTool",
        "type": "object"
      },
      "name": "BrightDataDatasetTool",
      "package_dependencies": [],
      "run_params_schema": {
        "description": "Schema for validating input parameters for the BrightDataDatasetTool.\n\nAttributes:\n    dataset_type (str): Required Bright Data Dataset Type used to specify which dataset to access.\n    format (str): Response format (json by default). Multiple formats exist - json, ndjson, jsonl, csv\n    url (str): The URL from which structured data needs to be extracted.\n    zipcode (Optional[str]): An optional ZIP code to narrow down the data geographically.\n    additional_params (Optional[Dict]): Extra parameters for the Bright Data API call.",
        "properties": {
          "additional_params": {
            "anyOf": [
              {
                "additionalProperties": true,
                "type": "object"
              },
              {
                "type": "null"
              }
            ],
            "default": null,
            "description": "Additional params if any",
            "title": "Additional Params"
          },
          "dataset_type": {
            "description": "The Bright Data Dataset Type",
            "title": "Dataset Type",
            "type": "string"
          },
          "format": {
            "anyOf": [
              {
                "type": "string"
              },
              {
                "type": "null"
              }
            ],
            "default": "json",
            "description": "Response format (json by default)",
            "title": "Format"
          },
          "url": {
            "description": "The URL to extract data from",
            "title": "Url",
            "type": "string"
          },
          "zipcode": {
            "anyOf": [
              {
                "type": "string"
              },
              {
                "type": "null"
              }
            ],
            "default": null,
            "description": "Optional zipcode",
            "title": "Zipcode"
          }
        },
        "required": [
          "dataset_type",
          "url"
        ],
        "title": "BrightDataDatasetToolSchema",
        "type": "object"
      }
    },
    {
<<<<<<< HEAD
      "description": "Tool to perform web search using Bright Data SERP API.",
=======
      "description": "A tool that can be used to generate speech from text.",
      "env_vars": [
        {
          "default": null,
          "description": "API key for Camb AI",
          "name": "CAMB_API_KEY",
          "required": true
        }
      ],
      "humanized_name": "CambAI Tool",
      "name": "CambAITool",
      "run_params": [
        {
          "description": "Mandatory text you want to generate speech from",
          "name": "text",
          "type": "str"
        }
      ]
    },
    {
      "description": "A tool that can be used to semantic search a query from a CSV's content.",
>>>>>>> 064b1043
      "env_vars": [],
      "humanized_name": "Bright Data SERP Search",
      "init_params_schema": {
        "$defs": {
          "EnvVar": {
            "properties": {
              "default": {
                "anyOf": [
                  {
                    "type": "string"
                  },
                  {
                    "type": "null"
                  }
                ],
                "default": null,
                "title": "Default"
              },
              "description": {
                "title": "Description",
                "type": "string"
              },
              "name": {
                "title": "Name",
                "type": "string"
              },
              "required": {
                "default": true,
                "title": "Required",
                "type": "boolean"
              }
            },
            "required": [
              "name",
              "description"
            ],
            "title": "EnvVar",
            "type": "object"
          }
        },
        "description": "A web search tool that utilizes Bright Data's SERP API to perform queries and return either structured results\nor raw page content from search engines like Google or Bing.\n\nAttributes:\n    name (str): Tool name used by the agent.\n    description (str): A brief explanation of what the tool does.\n    args_schema (Type[BaseModel]): Schema class for validating tool arguments.\n    base_url (str): The Bright Data API endpoint used for making the POST request.\n    api_key (str): Bright Data API key loaded from the environment variable 'BRIGHT_DATA_API_KEY'.\n    zone (str): Zone identifier from Bright Data, loaded from the environment variable 'BRIGHT_DATA_ZONE'.\n\nRaises:\n    ValueError: If API key or zone environment variables are not set.",
        "properties": {
          "api_key": {
            "default": "",
            "title": "Api Key",
            "type": "string"
          },
          "base_url": {
            "default": "",
            "title": "Base Url",
            "type": "string"
          },
          "country": {
            "default": "us",
            "title": "Country",
            "type": "string"
          },
          "device_type": {
            "default": "desktop",
            "title": "Device Type",
            "type": "string"
          },
          "language": {
            "default": "en",
            "title": "Language",
            "type": "string"
          },
          "parse_results": {
            "default": true,
            "title": "Parse Results",
            "type": "boolean"
          },
          "query": {
            "anyOf": [
              {
                "type": "string"
              },
              {
                "type": "null"
              }
            ],
            "default": null,
            "title": "Query"
          },
          "search_engine": {
            "default": "google",
            "title": "Search Engine",
            "type": "string"
          },
          "search_type": {
            "anyOf": [
              {
                "type": "string"
              },
              {
                "type": "null"
              }
            ],
            "default": null,
            "title": "Search Type"
          },
          "zone": {
            "default": "",
            "title": "Zone",
            "type": "string"
          }
        },
        "title": "BrightDataSearchTool",
        "type": "object"
      },
      "name": "BrightDataSearchTool",
      "package_dependencies": [],
      "run_params_schema": {
        "description": "Schema that defines the input arguments for the BrightDataSearchToolSchema.\n\nAttributes:\n    query (str): The search query to be executed (e.g., \"latest AI news\").\n    search_engine (Optional[str]): The search engine to use (\"google\", \"bing\", \"yandex\"). Default is \"google\".\n    country (Optional[str]): Two-letter country code for geo-targeting (e.g., \"us\", \"in\"). Default is \"us\".\n    language (Optional[str]): Language code for search results (e.g., \"en\", \"es\"). Default is \"en\".\n    search_type (Optional[str]): Type of search, such as \"isch\" (images), \"nws\" (news), \"jobs\", etc.\n    device_type (Optional[str]): Device type to simulate (\"desktop\", \"mobile\", \"ios\", \"android\"). Default is \"desktop\".\n    parse_results (Optional[bool]): If True, results will be returned in structured JSON. If False, raw HTML. Default is True.",
        "properties": {
          "country": {
            "anyOf": [
              {
                "type": "string"
              },
              {
                "type": "null"
              }
            ],
            "default": "us",
            "description": "Two-letter country code for geo-targeting (e.g., 'us', 'gb')",
            "title": "Country"
          },
          "device_type": {
            "anyOf": [
              {
                "type": "string"
              },
              {
                "type": "null"
              }
            ],
            "default": "desktop",
            "description": "Device type to simulate (e.g., 'mobile', 'desktop', 'ios')",
            "title": "Device Type"
          },
          "language": {
            "anyOf": [
              {
                "type": "string"
              },
              {
                "type": "null"
              }
            ],
            "default": "en",
            "description": "Language code (e.g., 'en', 'es') used in the query URL",
            "title": "Language"
          },
          "parse_results": {
            "anyOf": [
              {
                "type": "boolean"
              },
              {
                "type": "null"
              }
            ],
            "default": true,
            "description": "Whether to parse and return JSON (True) or raw HTML/text (False)",
            "title": "Parse Results"
          },
          "query": {
            "description": "Search query to perform",
            "title": "Query",
            "type": "string"
          },
          "search_engine": {
            "anyOf": [
              {
                "type": "string"
              },
              {
                "type": "null"
              }
            ],
            "default": "google",
            "description": "Search engine domain (e.g., 'google', 'bing', 'yandex')",
            "title": "Search Engine"
          },
          "search_type": {
            "anyOf": [
              {
                "type": "string"
              },
              {
                "type": "null"
              }
            ],
            "default": null,
            "description": "Type of search (e.g., 'isch' for images, 'nws' for news)",
            "title": "Search Type"
          }
        },
        "required": [
          "query"
        ],
        "title": "BrightDataSearchToolSchema",
        "type": "object"
      }
    },
    {
      "description": "Tool to perform web scraping using Bright Data Web Unlocker",
      "env_vars": [],
      "humanized_name": "Bright Data Web Unlocker Scraping",
      "init_params_schema": {
        "$defs": {
          "EnvVar": {
            "properties": {
              "default": {
                "anyOf": [
                  {
                    "type": "string"
                  },
                  {
                    "type": "null"
                  }
                ],
                "default": null,
                "title": "Default"
              },
              "description": {
                "title": "Description",
                "type": "string"
              },
              "name": {
                "title": "Name",
                "type": "string"
              },
              "required": {
                "default": true,
                "title": "Required",
                "type": "boolean"
              }
            },
            "required": [
              "name",
              "description"
            ],
            "title": "EnvVar",
            "type": "object"
          }
        },
        "description": "A tool for performing web scraping using the Bright Data Web Unlocker API.\n\nThis tool allows automated and programmatic access to web pages by routing requests\nthrough Bright Data's unlocking and proxy infrastructure, which can bypass bot\nprotection mechanisms like CAPTCHA, geo-restrictions, and anti-bot detection.\n\nAttributes:\n    name (str): Name of the tool.\n    description (str): Description of what the tool does.\n    args_schema (Type[BaseModel]): Pydantic model schema for expected input arguments.\n    base_url (str): Base URL of the Bright Data Web Unlocker API.\n    api_key (str): Bright Data API key (must be set in the BRIGHT_DATA_API_KEY environment variable).\n    zone (str): Bright Data zone identifier (must be set in the BRIGHT_DATA_ZONE environment variable).\n\nMethods:\n    _run(**kwargs: Any) -> Any:\n        Sends a scraping request to Bright Data's Web Unlocker API and returns the result.",
        "properties": {
          "api_key": {
            "default": "",
            "title": "Api Key",
            "type": "string"
          },
          "base_url": {
            "default": "",
            "title": "Base Url",
            "type": "string"
          },
          "data_format": {
            "default": "markdown",
            "title": "Data Format",
            "type": "string"
          },
          "format": {
            "default": "raw",
            "title": "Format",
            "type": "string"
          },
          "url": {
            "anyOf": [
              {
                "type": "string"
              },
              {
                "type": "null"
              }
            ],
            "default": null,
            "title": "Url"
          },
          "zone": {
            "default": "",
            "title": "Zone",
            "type": "string"
          }
        },
        "title": "BrightDataWebUnlockerTool",
        "type": "object"
      },
      "name": "BrightDataWebUnlockerTool",
      "package_dependencies": [],
      "run_params_schema": {
        "description": "Pydantic schema for input parameters used by the BrightDataWebUnlockerTool.\n\nThis schema defines the structure and validation for parameters passed when performing\na web scraping request using Bright Data's Web Unlocker.\n\nAttributes:\n    url (str): The target URL to scrape.\n    format (Optional[str]): Format of the response returned by Bright Data. Default 'raw' format.\n    data_format (Optional[str]): Response data format (html by default). markdown is one more option.",
        "properties": {
          "data_format": {
            "anyOf": [
              {
                "type": "string"
              },
              {
                "type": "null"
              }
            ],
            "default": "markdown",
            "description": "Response data format (html by default)",
            "title": "Data Format"
          },
          "format": {
            "anyOf": [
              {
                "type": "string"
              },
              {
                "type": "null"
              }
            ],
            "default": "raw",
            "description": "Response format (raw is standard)",
            "title": "Format"
          },
          "url": {
            "description": "URL to perform the web scraping",
            "title": "Url",
            "type": "string"
          }
        },
        "required": [
          "url"
        ],
        "title": "BrightDataUnlockerToolSchema",
        "type": "object"
      }
    },
    {
      "description": "Load webpages url in a headless browser using Browserbase and return the contents",
      "env_vars": [
        {
          "default": null,
          "description": "API key for Browserbase services",
          "name": "BROWSERBASE_API_KEY",
          "required": false
        },
        {
          "default": null,
          "description": "Project ID for Browserbase services",
          "name": "BROWSERBASE_PROJECT_ID",
          "required": false
        }
      ],
      "humanized_name": "Browserbase web load tool",
      "init_params_schema": {
        "$defs": {
          "EnvVar": {
            "properties": {
              "default": {
                "anyOf": [
                  {
                    "type": "string"
                  },
                  {
                    "type": "null"
                  }
                ],
                "default": null,
                "title": "Default"
              },
              "description": {
                "title": "Description",
                "type": "string"
              },
              "name": {
                "title": "Name",
                "type": "string"
              },
              "required": {
                "default": true,
                "title": "Required",
                "type": "boolean"
              }
            },
            "required": [
              "name",
              "description"
            ],
            "title": "EnvVar",
            "type": "object"
          }
        },
        "properties": {
          "api_key": {
            "anyOf": [
              {
                "type": "string"
              },
              {
                "type": "null"
              }
            ],
            "default": null,
            "title": "Api Key"
          },
          "browserbase": {
            "anyOf": [
              {},
              {
                "type": "null"
              }
            ],
            "default": null,
            "title": "Browserbase"
          },
          "project_id": {
            "anyOf": [
              {
                "type": "string"
              },
              {
                "type": "null"
              }
            ],
            "default": null,
            "title": "Project Id"
          },
          "proxy": {
            "anyOf": [
              {
                "type": "boolean"
              },
              {
                "type": "null"
              }
            ],
            "default": null,
            "title": "Proxy"
          },
          "session_id": {
            "anyOf": [
              {
                "type": "string"
              },
              {
                "type": "null"
              }
            ],
            "default": null,
            "title": "Session Id"
          },
          "text_content": {
            "anyOf": [
              {
                "type": "boolean"
              },
              {
                "type": "null"
              }
            ],
            "default": false,
            "title": "Text Content"
          }
        },
        "title": "BrowserbaseLoadTool",
        "type": "object"
      },
      "name": "BrowserbaseLoadTool",
      "package_dependencies": [
        "browserbase"
      ],
      "run_params_schema": {
        "properties": {
          "url": {
            "description": "Website URL",
            "title": "Url",
            "type": "string"
          }
        },
        "required": [
          "url"
        ],
        "title": "BrowserbaseLoadToolSchema",
        "type": "object"
      }
    },
    {
      "description": "A tool that can be used to semantic search a query from a CSV's content.",
      "env_vars": [],
      "humanized_name": "Search a CSV's content",
      "init_params_schema": {
        "$defs": {
          "Adapter": {
            "properties": {},
            "title": "Adapter",
            "type": "object"
          },
          "EnvVar": {
            "properties": {
              "default": {
                "anyOf": [
                  {
                    "type": "string"
                  },
                  {
                    "type": "null"
                  }
                ],
                "default": null,
                "title": "Default"
              },
              "description": {
                "title": "Description",
                "type": "string"
              },
              "name": {
                "title": "Name",
                "type": "string"
              },
              "required": {
                "default": true,
                "title": "Required",
                "type": "boolean"
              }
            },
            "required": [
              "name",
              "description"
            ],
            "title": "EnvVar",
            "type": "object"
          }
        },
        "properties": {
          "adapter": {
            "$ref": "#/$defs/Adapter"
          },
          "config": {
            "anyOf": [
              {
                "additionalProperties": true,
                "type": "object"
              },
              {
                "type": "null"
              }
            ],
            "default": null,
            "title": "Config"
          },
          "summarize": {
            "default": false,
            "title": "Summarize",
            "type": "boolean"
          }
        },
        "title": "CSVSearchTool",
        "type": "object"
      },
      "name": "CSVSearchTool",
      "package_dependencies": [],
      "run_params_schema": {
        "description": "Input for CSVSearchTool.",
        "properties": {
          "csv": {
            "description": "Mandatory csv path you want to search",
            "title": "Csv",
            "type": "string"
          },
          "search_query": {
            "description": "Mandatory search query you want to use to search the CSV's content",
            "title": "Search Query",
            "type": "string"
          }
        },
        "required": [
          "search_query",
          "csv"
        ],
        "title": "CSVSearchToolSchema",
        "type": "object"
      }
    },
    {
      "description": "A tool that can be used to semantic search a query from a Code Docs content.",
      "env_vars": [],
      "humanized_name": "Search a Code Docs content",
      "init_params_schema": {
        "$defs": {
          "Adapter": {
            "properties": {},
            "title": "Adapter",
            "type": "object"
          },
          "EnvVar": {
            "properties": {
              "default": {
                "anyOf": [
                  {
                    "type": "string"
                  },
                  {
                    "type": "null"
                  }
                ],
                "default": null,
                "title": "Default"
              },
              "description": {
                "title": "Description",
                "type": "string"
              },
              "name": {
                "title": "Name",
                "type": "string"
              },
              "required": {
                "default": true,
                "title": "Required",
                "type": "boolean"
              }
            },
            "required": [
              "name",
              "description"
            ],
            "title": "EnvVar",
            "type": "object"
          }
        },
        "properties": {
          "adapter": {
            "$ref": "#/$defs/Adapter"
          },
          "config": {
            "anyOf": [
              {
                "additionalProperties": true,
                "type": "object"
              },
              {
                "type": "null"
              }
            ],
            "default": null,
            "title": "Config"
          },
          "summarize": {
            "default": false,
            "title": "Summarize",
            "type": "boolean"
          }
        },
        "title": "CodeDocsSearchTool",
        "type": "object"
      },
      "name": "CodeDocsSearchTool",
      "package_dependencies": [],
      "run_params_schema": {
        "description": "Input for CodeDocsSearchTool.",
        "properties": {
          "docs_url": {
            "description": "Mandatory docs_url path you want to search",
            "title": "Docs Url",
            "type": "string"
          },
          "search_query": {
            "description": "Mandatory search query you want to use to search the Code Docs content",
            "title": "Search Query",
            "type": "string"
          }
        },
        "required": [
          "search_query",
          "docs_url"
        ],
        "title": "CodeDocsSearchToolSchema",
        "type": "object"
      }
    },
    {
      "description": "Interprets Python3 code strings with a final print statement.",
      "env_vars": [],
      "humanized_name": "Code Interpreter",
      "init_params_schema": {
        "$defs": {
          "EnvVar": {
            "properties": {
              "default": {
                "anyOf": [
                  {
                    "type": "string"
                  },
                  {
                    "type": "null"
                  }
                ],
                "default": null,
                "title": "Default"
              },
              "description": {
                "title": "Description",
                "type": "string"
              },
              "name": {
                "title": "Name",
                "type": "string"
              },
              "required": {
                "default": true,
                "title": "Required",
                "type": "boolean"
              }
            },
            "required": [
              "name",
              "description"
            ],
            "title": "EnvVar",
            "type": "object"
          }
        },
        "description": "A tool for executing Python code in isolated environments.\n\nThis tool provides functionality to run Python code either in a Docker container\nfor safe isolation or directly in a restricted sandbox. It can handle installing\nPython packages and executing arbitrary Python code.",
        "properties": {
          "code": {
            "anyOf": [
              {
                "type": "string"
              },
              {
                "type": "null"
              }
            ],
            "default": null,
            "title": "Code"
          },
          "default_image_tag": {
            "default": "code-interpreter:latest",
            "title": "Default Image Tag",
            "type": "string"
          },
          "unsafe_mode": {
            "default": false,
            "title": "Unsafe Mode",
            "type": "boolean"
          },
          "user_docker_base_url": {
            "anyOf": [
              {
                "type": "string"
              },
              {
                "type": "null"
              }
            ],
            "default": null,
            "title": "User Docker Base Url"
          },
          "user_dockerfile_path": {
            "anyOf": [
              {
                "type": "string"
              },
              {
                "type": "null"
              }
            ],
            "default": null,
            "title": "User Dockerfile Path"
          }
        },
        "title": "CodeInterpreterTool",
        "type": "object"
      },
      "name": "CodeInterpreterTool",
      "package_dependencies": [],
      "run_params_schema": {
        "description": "Schema for defining inputs to the CodeInterpreterTool.\n\nThis schema defines the required parameters for code execution,\nincluding the code to run and any libraries that need to be installed.",
        "properties": {
          "code": {
            "description": "Python3 code used to be interpreted in the Docker container. ALWAYS PRINT the final result and the output of the code",
            "title": "Code",
            "type": "string"
          },
          "libraries_used": {
            "description": "List of libraries used in the code with proper installing names separated by commas. Example: numpy,pandas,beautifulsoup4",
            "items": {
              "type": "string"
            },
            "title": "Libraries Used",
            "type": "array"
          }
        },
        "required": [
          "code",
          "libraries_used"
        ],
        "title": "CodeInterpreterSchema",
        "type": "object"
      }
    },
    {
      "description": "",
      "env_vars": [
        {
          "default": null,
          "description": "API key for Composio services",
          "name": "COMPOSIO_API_KEY",
          "required": true
        }
      ],
      "humanized_name": "ComposioTool",
      "init_params_schema": {
        "$defs": {
          "EnvVar": {
            "properties": {
              "default": {
                "anyOf": [
                  {
                    "type": "string"
                  },
                  {
                    "type": "null"
                  }
                ],
                "default": null,
                "title": "Default"
              },
              "description": {
                "title": "Description",
                "type": "string"
              },
              "name": {
                "title": "Name",
                "type": "string"
              },
              "required": {
                "default": true,
                "title": "Required",
                "type": "boolean"
              }
            },
            "required": [
              "name",
              "description"
            ],
            "title": "EnvVar",
            "type": "object"
          }
        },
        "description": "Wrapper for composio tools.",
        "properties": {},
        "required": [
          "name",
          "description"
        ],
        "title": "ComposioTool",
        "type": "object"
      },
      "name": "ComposioTool",
      "package_dependencies": [],
      "run_params_schema": {}
    },
    {
      "description": "Create a new Contextual AI RAG agent with documents and datastore",
      "env_vars": [],
      "humanized_name": "Contextual AI Create Agent Tool",
      "init_params_schema": {
        "$defs": {
          "EnvVar": {
            "properties": {
              "default": {
                "anyOf": [
                  {
                    "type": "string"
                  },
                  {
                    "type": "null"
                  }
                ],
                "default": null,
                "title": "Default"
              },
              "description": {
                "title": "Description",
                "type": "string"
              },
              "name": {
                "title": "Name",
                "type": "string"
              },
              "required": {
                "default": true,
                "title": "Required",
                "type": "boolean"
              }
            },
            "required": [
              "name",
              "description"
            ],
            "title": "EnvVar",
            "type": "object"
          }
        },
        "description": "Tool to create Contextual AI RAG agents with documents.",
        "properties": {
          "api_key": {
            "title": "Api Key",
            "type": "string"
          },
          "contextual_client": {
            "default": null,
            "title": "Contextual Client"
          }
        },
        "required": [
          "api_key"
        ],
        "title": "ContextualAICreateAgentTool",
        "type": "object"
      },
      "name": "ContextualAICreateAgentTool",
      "package_dependencies": [
        "contextual-client"
      ],
      "run_params_schema": {
        "description": "Schema for contextual create agent tool.",
        "properties": {
          "agent_description": {
            "description": "Description for the new agent",
            "title": "Agent Description",
            "type": "string"
          },
          "agent_name": {
            "description": "Name for the new agent",
            "title": "Agent Name",
            "type": "string"
          },
          "datastore_name": {
            "description": "Name for the new datastore",
            "title": "Datastore Name",
            "type": "string"
          },
          "document_paths": {
            "description": "List of file paths to upload",
            "items": {
              "type": "string"
            },
            "title": "Document Paths",
            "type": "array"
          }
        },
        "required": [
          "agent_name",
          "agent_description",
          "datastore_name",
          "document_paths"
        ],
        "title": "ContextualAICreateAgentSchema",
        "type": "object"
      }
    },
    {
      "description": "Parse documents using Contextual AI's advanced document parser",
      "env_vars": [],
      "humanized_name": "Contextual AI Document Parser",
      "init_params_schema": {
        "$defs": {
          "EnvVar": {
            "properties": {
              "default": {
                "anyOf": [
                  {
                    "type": "string"
                  },
                  {
                    "type": "null"
                  }
                ],
                "default": null,
                "title": "Default"
              },
              "description": {
                "title": "Description",
                "type": "string"
              },
              "name": {
                "title": "Name",
                "type": "string"
              },
              "required": {
                "default": true,
                "title": "Required",
                "type": "boolean"
              }
            },
            "required": [
              "name",
              "description"
            ],
            "title": "EnvVar",
            "type": "object"
          }
        },
        "description": "Tool to parse documents using Contextual AI's parser.",
        "properties": {
          "api_key": {
            "title": "Api Key",
            "type": "string"
          }
        },
        "required": [
          "api_key"
        ],
        "title": "ContextualAIParseTool",
        "type": "object"
      },
      "name": "ContextualAIParseTool",
      "package_dependencies": [
        "contextual-client"
      ],
      "run_params_schema": {
        "description": "Schema for contextual parse tool.",
        "properties": {
          "enable_document_hierarchy": {
            "default": true,
            "description": "Enable document hierarchy",
            "title": "Enable Document Hierarchy",
            "type": "boolean"
          },
          "figure_caption_mode": {
            "default": "concise",
            "description": "Figure caption mode",
            "title": "Figure Caption Mode",
            "type": "string"
          },
          "file_path": {
            "description": "Path to the document to parse",
            "title": "File Path",
            "type": "string"
          },
          "output_types": {
            "default": [
              "markdown-per-page"
            ],
            "description": "List of output types",
            "items": {
              "type": "string"
            },
            "title": "Output Types",
            "type": "array"
          },
          "page_range": {
            "anyOf": [
              {
                "type": "string"
              },
              {
                "type": "null"
              }
            ],
            "default": null,
            "description": "Page range to parse (e.g., '0-5')",
            "title": "Page Range"
          },
          "parse_mode": {
            "default": "standard",
            "description": "Parsing mode",
            "title": "Parse Mode",
            "type": "string"
          }
        },
        "required": [
          "file_path"
        ],
        "title": "ContextualAIParseSchema",
        "type": "object"
      }
    },
    {
      "description": "Use this tool to query a Contextual AI RAG agent with access to your documents",
      "env_vars": [],
      "humanized_name": "Contextual AI Query Tool",
      "init_params_schema": {
        "$defs": {
          "EnvVar": {
            "properties": {
              "default": {
                "anyOf": [
                  {
                    "type": "string"
                  },
                  {
                    "type": "null"
                  }
                ],
                "default": null,
                "title": "Default"
              },
              "description": {
                "title": "Description",
                "type": "string"
              },
              "name": {
                "title": "Name",
                "type": "string"
              },
              "required": {
                "default": true,
                "title": "Required",
                "type": "boolean"
              }
            },
            "required": [
              "name",
              "description"
            ],
            "title": "EnvVar",
            "type": "object"
          }
        },
        "description": "Tool to query Contextual AI RAG agents.",
        "properties": {
          "api_key": {
            "title": "Api Key",
            "type": "string"
          },
          "contextual_client": {
            "default": null,
            "title": "Contextual Client"
          }
        },
        "required": [
          "api_key"
        ],
        "title": "ContextualAIQueryTool",
        "type": "object"
      },
      "name": "ContextualAIQueryTool",
      "package_dependencies": [
        "contextual-client"
      ],
      "run_params_schema": {
        "description": "Schema for contextual query tool.",
        "properties": {
          "agent_id": {
            "description": "ID of the Contextual AI agent to query",
            "title": "Agent Id",
            "type": "string"
          },
          "datastore_id": {
            "anyOf": [
              {
                "type": "string"
              },
              {
                "type": "null"
              }
            ],
            "default": null,
            "description": "Optional datastore ID for document readiness verification",
            "title": "Datastore Id"
          },
          "query": {
            "description": "Query to send to the Contextual AI agent.",
            "title": "Query",
            "type": "string"
          }
        },
        "required": [
          "query",
          "agent_id"
        ],
        "title": "ContextualAIQuerySchema",
        "type": "object"
      }
    },
    {
      "description": "Rerank documents using Contextual AI's instruction-following reranker",
      "env_vars": [],
      "humanized_name": "Contextual AI Document Reranker",
      "init_params_schema": {
        "$defs": {
          "EnvVar": {
            "properties": {
              "default": {
                "anyOf": [
                  {
                    "type": "string"
                  },
                  {
                    "type": "null"
                  }
                ],
                "default": null,
                "title": "Default"
              },
              "description": {
                "title": "Description",
                "type": "string"
              },
              "name": {
                "title": "Name",
                "type": "string"
              },
              "required": {
                "default": true,
                "title": "Required",
                "type": "boolean"
              }
            },
            "required": [
              "name",
              "description"
            ],
            "title": "EnvVar",
            "type": "object"
          }
        },
        "description": "Tool to rerank documents using Contextual AI's instruction-following reranker.",
        "properties": {
          "api_key": {
            "title": "Api Key",
            "type": "string"
          }
        },
        "required": [
          "api_key"
        ],
        "title": "ContextualAIRerankTool",
        "type": "object"
      },
      "name": "ContextualAIRerankTool",
      "package_dependencies": [
        "contextual-client"
      ],
      "run_params_schema": {
        "description": "Schema for contextual rerank tool.",
        "properties": {
          "documents": {
            "description": "List of document texts to rerank",
            "items": {
              "type": "string"
            },
            "title": "Documents",
            "type": "array"
          },
          "instruction": {
            "anyOf": [
              {
                "type": "string"
              },
              {
                "type": "null"
              }
            ],
            "default": null,
            "description": "Optional instruction for reranking behavior",
            "title": "Instruction"
          },
          "metadata": {
            "anyOf": [
              {
                "items": {
                  "type": "string"
                },
                "type": "array"
              },
              {
                "type": "null"
              }
            ],
            "default": null,
            "description": "Optional metadata for each document",
            "title": "Metadata"
          },
          "model": {
            "default": "ctxl-rerank-en-v1-instruct",
            "description": "Reranker model to use",
            "title": "Model",
            "type": "string"
          },
          "query": {
            "description": "The search query to rerank documents against",
            "title": "Query",
            "type": "string"
          }
        },
        "required": [
          "query",
          "documents"
        ],
        "title": "ContextualAIRerankSchema",
        "type": "object"
      }
    },
    {
      "description": "A tool to search the Couchbase database for relevant information on internal documents.",
      "env_vars": [],
      "humanized_name": "CouchbaseFTSVectorSearchTool",
      "init_params_schema": {
        "$defs": {
          "EnvVar": {
            "properties": {
              "default": {
                "anyOf": [
                  {
                    "type": "string"
                  },
                  {
                    "type": "null"
                  }
                ],
                "default": null,
                "title": "Default"
              },
              "description": {
                "title": "Description",
                "type": "string"
              },
              "name": {
                "title": "Name",
                "type": "string"
              },
              "required": {
                "default": true,
                "title": "Required",
                "type": "boolean"
              }
            },
            "required": [
              "name",
              "description"
            ],
            "title": "EnvVar",
            "type": "object"
          }
        },
        "description": "Tool to search the Couchbase database",
        "properties": {
          "bucket_name": {
            "anyOf": [
              {
                "type": "string"
              },
              {
                "type": "null"
              }
            ],
            "default": [
              null
            ],
            "title": "Bucket Name"
          },
          "cluster": {
            "anyOf": [
              {},
              {
                "type": "null"
              }
            ],
            "default": null,
            "title": "Cluster"
          },
          "collection_name": {
            "anyOf": [
              {
                "type": "string"
              },
              {
                "type": "null"
              }
            ],
            "default": [
              null
            ],
            "title": "Collection Name"
          },
          "embedding_key": {
            "anyOf": [
              {
                "type": "string"
              },
              {
                "type": "null"
              }
            ],
            "default": "embedding",
            "description": "Name of the field in the search index that stores the vector",
            "title": "Embedding Key"
          },
          "index_name": {
            "anyOf": [
              {
                "type": "string"
              },
              {
                "type": "null"
              }
            ],
            "default": [
              null
            ],
            "title": "Index Name"
          },
          "limit": {
            "anyOf": [
              {
                "type": "integer"
              },
              {
                "type": "null"
              }
            ],
            "default": 3,
            "title": "Limit"
          },
          "scope_name": {
            "anyOf": [
              {
                "type": "string"
              },
              {
                "type": "null"
              }
            ],
            "default": [
              null
            ],
            "title": "Scope Name"
          },
          "scoped_index": {
            "anyOf": [
              {
                "type": "boolean"
              },
              {
                "type": "null"
              }
            ],
            "title": "Scoped Index"
          }
        },
        "title": "CouchbaseFTSVectorSearchTool",
        "type": "object"
      },
      "name": "CouchbaseFTSVectorSearchTool",
      "package_dependencies": [],
      "run_params_schema": {
        "description": "Input for CouchbaseTool.",
        "properties": {
          "query": {
            "description": "The query to search retrieve relevant information from the Couchbase database. Pass only the query, not the question.",
            "title": "Query",
            "type": "string"
          }
        },
        "required": [
          "query"
        ],
        "title": "CouchbaseToolSchema",
        "type": "object"
      }
    },
    {
      "description": "A tool that can be used to semantic search a query from a DOCX's content.",
      "env_vars": [],
      "humanized_name": "Search a DOCX's content",
      "init_params_schema": {
        "$defs": {
          "Adapter": {
            "properties": {},
            "title": "Adapter",
            "type": "object"
          },
          "EnvVar": {
            "properties": {
              "default": {
                "anyOf": [
                  {
                    "type": "string"
                  },
                  {
                    "type": "null"
                  }
                ],
                "default": null,
                "title": "Default"
              },
              "description": {
                "title": "Description",
                "type": "string"
              },
              "name": {
                "title": "Name",
                "type": "string"
              },
              "required": {
                "default": true,
                "title": "Required",
                "type": "boolean"
              }
            },
            "required": [
              "name",
              "description"
            ],
            "title": "EnvVar",
            "type": "object"
          }
        },
        "properties": {
          "adapter": {
            "$ref": "#/$defs/Adapter"
          },
          "config": {
            "anyOf": [
              {
                "additionalProperties": true,
                "type": "object"
              },
              {
                "type": "null"
              }
            ],
            "default": null,
            "title": "Config"
          },
          "summarize": {
            "default": false,
            "title": "Summarize",
            "type": "boolean"
          }
        },
        "title": "DOCXSearchTool",
        "type": "object"
      },
      "name": "DOCXSearchTool",
      "package_dependencies": [],
      "run_params_schema": {
        "description": "Input for DOCXSearchTool.",
        "properties": {
          "docx": {
            "anyOf": [
              {
                "type": "string"
              },
              {
                "type": "null"
              }
            ],
            "description": "Mandatory docx path you want to search",
            "title": "Docx"
          },
          "search_query": {
            "description": "Mandatory search query you want to use to search the DOCX's content",
            "title": "Search Query",
            "type": "string"
          }
        },
        "required": [
          "docx",
          "search_query"
        ],
        "title": "DOCXSearchToolSchema",
        "type": "object"
      }
    },
    {
      "description": "Generates images using OpenAI's Dall-E model.",
      "env_vars": [
        {
          "default": null,
          "description": "API key for OpenAI services",
          "name": "OPENAI_API_KEY",
          "required": true
        }
      ],
      "humanized_name": "Dall-E Tool",
      "init_params_schema": {
        "$defs": {
          "EnvVar": {
            "properties": {
              "default": {
                "anyOf": [
                  {
                    "type": "string"
                  },
                  {
                    "type": "null"
                  }
                ],
                "default": null,
                "title": "Default"
              },
              "description": {
                "title": "Description",
                "type": "string"
              },
              "name": {
                "title": "Name",
                "type": "string"
              },
              "required": {
                "default": true,
                "title": "Required",
                "type": "boolean"
              }
            },
            "required": [
              "name",
              "description"
            ],
            "title": "EnvVar",
            "type": "object"
          }
        },
        "properties": {
          "model": {
            "default": "dall-e-3",
            "title": "Model",
            "type": "string"
          },
          "n": {
            "default": 1,
            "title": "N",
            "type": "integer"
          },
          "quality": {
            "default": "standard",
            "title": "Quality",
            "type": "string"
          },
          "size": {
            "default": "1024x1024",
            "title": "Size",
            "type": "string"
          }
        },
        "title": "DallETool",
        "type": "object"
      },
      "name": "DallETool",
      "package_dependencies": [],
      "run_params_schema": {
        "description": "Input for Dall-E Tool.",
        "properties": {
          "image_description": {
            "description": "Description of the image to be generated by Dall-E.",
            "title": "Image Description",
            "type": "string"
          }
        },
        "required": [
          "image_description"
        ],
        "title": "ImagePromptSchema",
        "type": "object"
      }
    },
    {
      "description": "Execute SQL queries against Databricks workspace tables and return the results. Provide a 'query' parameter with the SQL query to execute.",
      "env_vars": [],
      "humanized_name": "Databricks SQL Query",
      "init_params_schema": {
        "$defs": {
          "EnvVar": {
            "properties": {
              "default": {
                "anyOf": [
                  {
                    "type": "string"
                  },
                  {
                    "type": "null"
                  }
                ],
                "default": null,
                "title": "Default"
              },
              "description": {
                "title": "Description",
                "type": "string"
              },
              "name": {
                "title": "Name",
                "type": "string"
              },
              "required": {
                "default": true,
                "title": "Required",
                "type": "boolean"
              }
            },
            "required": [
              "name",
              "description"
            ],
            "title": "EnvVar",
            "type": "object"
          }
        },
        "description": "A tool for querying Databricks workspace tables using SQL.\n\nThis tool executes SQL queries against Databricks tables and returns the results.\nIt requires Databricks authentication credentials to be set as environment variables.\n\nAuthentication can be provided via:\n- Databricks CLI profile: Set DATABRICKS_CONFIG_PROFILE environment variable\n- Direct credentials: Set DATABRICKS_HOST and DATABRICKS_TOKEN environment variables\n\nExample:\n    >>> tool = DatabricksQueryTool()\n    >>> results = tool.run(query=\"SELECT * FROM my_table LIMIT 10\")",
        "properties": {
          "default_catalog": {
            "anyOf": [
              {
                "type": "string"
              },
              {
                "type": "null"
              }
            ],
            "default": null,
            "title": "Default Catalog"
          },
          "default_schema": {
            "anyOf": [
              {
                "type": "string"
              },
              {
                "type": "null"
              }
            ],
            "default": null,
            "title": "Default Schema"
          },
          "default_warehouse_id": {
            "anyOf": [
              {
                "type": "string"
              },
              {
                "type": "null"
              }
            ],
            "default": null,
            "title": "Default Warehouse Id"
          }
        },
        "title": "DatabricksQueryTool",
        "type": "object"
      },
      "name": "DatabricksQueryTool",
      "package_dependencies": [
        "databricks-sdk"
      ],
      "run_params_schema": {
        "description": "Input schema for DatabricksQueryTool.",
        "properties": {
          "catalog": {
            "anyOf": [
              {
                "type": "string"
              },
              {
                "type": "null"
              }
            ],
            "default": null,
            "description": "Databricks catalog name (optional, defaults to configured catalog)",
            "title": "Catalog"
          },
          "db_schema": {
            "anyOf": [
              {
                "type": "string"
              },
              {
                "type": "null"
              }
            ],
            "default": null,
            "description": "Databricks schema name (optional, defaults to configured schema)",
            "title": "Db Schema"
          },
          "query": {
            "description": "SQL query to execute against the Databricks workspace table",
            "title": "Query",
            "type": "string"
          },
          "row_limit": {
            "anyOf": [
              {
                "type": "integer"
              },
              {
                "type": "null"
              }
            ],
            "default": 1000,
            "description": "Maximum number of rows to return (default: 1000)",
            "title": "Row Limit"
          },
          "warehouse_id": {
            "anyOf": [
              {
                "type": "string"
              },
              {
                "type": "null"
              }
            ],
            "default": null,
            "description": "Databricks SQL warehouse ID (optional, defaults to configured warehouse)",
            "title": "Warehouse Id"
          }
        },
        "required": [
          "query"
        ],
        "title": "DatabricksQueryToolSchema",
        "type": "object"
      }
    },
    {
      "description": "A tool that can be used to recursively list a directory's content.",
      "env_vars": [],
      "humanized_name": "List files in directory",
      "init_params_schema": {
        "$defs": {
          "EnvVar": {
            "properties": {
              "default": {
                "anyOf": [
                  {
                    "type": "string"
                  },
                  {
                    "type": "null"
                  }
                ],
                "default": null,
                "title": "Default"
              },
              "description": {
                "title": "Description",
                "type": "string"
              },
              "name": {
                "title": "Name",
                "type": "string"
              },
              "required": {
                "default": true,
                "title": "Required",
                "type": "boolean"
              }
            },
            "required": [
              "name",
              "description"
            ],
            "title": "EnvVar",
            "type": "object"
          }
        },
        "properties": {
          "directory": {
            "anyOf": [
              {
                "type": "string"
              },
              {
                "type": "null"
              }
            ],
            "default": null,
            "title": "Directory"
          }
        },
        "title": "DirectoryReadTool",
        "type": "object"
      },
      "name": "DirectoryReadTool",
      "package_dependencies": [],
      "run_params_schema": {
        "description": "Input for DirectoryReadTool.",
        "properties": {
          "directory": {
            "description": "Mandatory directory to list content",
            "title": "Directory",
            "type": "string"
          }
        },
        "required": [
          "directory"
        ],
        "title": "DirectoryReadToolSchema",
        "type": "object"
      }
    },
    {
      "description": "A tool that can be used to semantic search a query from a directory's content.",
      "env_vars": [],
      "humanized_name": "Search a directory's content",
      "init_params_schema": {
        "$defs": {
          "Adapter": {
            "properties": {},
            "title": "Adapter",
            "type": "object"
          },
          "EnvVar": {
            "properties": {
              "default": {
                "anyOf": [
                  {
                    "type": "string"
                  },
                  {
                    "type": "null"
                  }
                ],
                "default": null,
                "title": "Default"
              },
              "description": {
                "title": "Description",
                "type": "string"
              },
              "name": {
                "title": "Name",
                "type": "string"
              },
              "required": {
                "default": true,
                "title": "Required",
                "type": "boolean"
              }
            },
            "required": [
              "name",
              "description"
            ],
            "title": "EnvVar",
            "type": "object"
          }
        },
        "properties": {
          "adapter": {
            "$ref": "#/$defs/Adapter"
          },
          "config": {
            "anyOf": [
              {
                "additionalProperties": true,
                "type": "object"
              },
              {
                "type": "null"
              }
            ],
            "default": null,
            "title": "Config"
          },
          "summarize": {
            "default": false,
            "title": "Summarize",
            "type": "boolean"
          }
        },
        "title": "DirectorySearchTool",
        "type": "object"
      },
      "name": "DirectorySearchTool",
      "package_dependencies": [],
      "run_params_schema": {
        "description": "Input for DirectorySearchTool.",
        "properties": {
          "directory": {
            "description": "Mandatory directory you want to search",
            "title": "Directory",
            "type": "string"
          },
          "search_query": {
            "description": "Mandatory search query you want to use to search the directory's content",
            "title": "Search Query",
            "type": "string"
          }
        },
        "required": [
          "search_query",
          "directory"
        ],
        "title": "DirectorySearchToolSchema",
        "type": "object"
      }
    },
    {
      "description": "Search the internet using Exa",
      "env_vars": [
        {
          "default": null,
          "description": "API key for Exa services",
          "name": "EXA_API_KEY",
          "required": false
        }
      ],
      "humanized_name": "EXASearchTool",
      "init_params_schema": {
        "$defs": {
          "EnvVar": {
            "properties": {
              "default": {
                "anyOf": [
                  {
                    "type": "string"
                  },
                  {
                    "type": "null"
                  }
                ],
                "default": null,
                "title": "Default"
              },
              "description": {
                "title": "Description",
                "type": "string"
              },
              "name": {
                "title": "Name",
                "type": "string"
              },
              "required": {
                "default": true,
                "title": "Required",
                "type": "boolean"
              }
            },
            "required": [
              "name",
              "description"
            ],
            "title": "EnvVar",
            "type": "object"
          }
        },
        "properties": {
          "api_key": {
            "anyOf": [
              {
                "type": "string"
              },
              {
                "type": "null"
              }
            ],
            "description": "API key for Exa services",
            "required": false,
            "title": "Api Key"
          },
          "client": {
            "anyOf": [
              {},
              {
                "type": "null"
              }
            ],
            "default": null,
            "title": "Client"
          },
          "content": {
            "anyOf": [
              {
                "type": "boolean"
              },
              {
                "type": "null"
              }
            ],
            "default": false,
            "title": "Content"
          },
          "summary": {
            "anyOf": [
              {
                "type": "boolean"
              },
              {
                "type": "null"
              }
            ],
            "default": false,
            "title": "Summary"
          },
          "type": {
            "anyOf": [
              {
                "type": "string"
              },
              {
                "type": "null"
              }
            ],
            "default": "auto",
            "title": "Type"
          }
        },
        "title": "EXASearchTool",
        "type": "object"
      },
      "name": "EXASearchTool",
      "package_dependencies": [
        "exa_py"
      ],
      "run_params_schema": {
        "properties": {
          "end_published_date": {
            "anyOf": [
              {
                "type": "string"
              },
              {
                "type": "null"
              }
            ],
            "default": null,
            "description": "End date for the search",
            "title": "End Published Date"
          },
          "include_domains": {
            "anyOf": [
              {
                "items": {
                  "type": "string"
                },
                "type": "array"
              },
              {
                "type": "null"
              }
            ],
            "default": null,
            "description": "List of domains to include in the search",
            "title": "Include Domains"
          },
          "search_query": {
            "description": "Mandatory search query you want to use to search the internet",
            "title": "Search Query",
            "type": "string"
          },
          "start_published_date": {
            "anyOf": [
              {
                "type": "string"
              },
              {
                "type": "null"
              }
            ],
            "default": null,
            "description": "Start date for the search",
            "title": "Start Published Date"
          }
        },
        "required": [
          "search_query"
        ],
        "title": "EXABaseToolSchema",
        "type": "object"
      }
    },
    {
      "description": "Compresses a file or directory into an archive (.zip currently supported). Useful for archiving logs, documents, or backups.",
      "env_vars": [],
      "humanized_name": "File Compressor Tool",
      "init_params_schema": {
        "$defs": {
          "EnvVar": {
            "properties": {
              "default": {
                "anyOf": [
                  {
                    "type": "string"
                  },
                  {
                    "type": "null"
                  }
                ],
                "default": null,
                "title": "Default"
              },
              "description": {
                "title": "Description",
                "type": "string"
              },
              "name": {
                "title": "Name",
                "type": "string"
              },
              "required": {
                "default": true,
                "title": "Required",
                "type": "boolean"
              }
            },
            "required": [
              "name",
              "description"
            ],
            "title": "EnvVar",
            "type": "object"
          }
        },
        "properties": {},
        "title": "FileCompressorTool",
        "type": "object"
      },
      "name": "FileCompressorTool",
      "package_dependencies": [],
      "run_params_schema": {
        "description": "Input schema for FileCompressorTool.",
        "properties": {
          "format": {
            "default": "zip",
            "description": "Compression format ('zip', 'tar', 'tar.gz', 'tar.bz2', 'tar.xz').",
            "title": "Format",
            "type": "string"
          },
          "input_path": {
            "description": "Path to the file or directory to compress.",
            "title": "Input Path",
            "type": "string"
          },
          "output_path": {
            "anyOf": [
              {
                "type": "string"
              },
              {
                "type": "null"
              }
            ],
            "default": null,
            "description": "Optional output archive filename.",
            "title": "Output Path"
          },
          "overwrite": {
            "default": false,
            "description": "Whether to overwrite the archive if it already exists.",
            "title": "Overwrite",
            "type": "boolean"
          }
        },
        "required": [
          "input_path"
        ],
        "title": "FileCompressorToolInput",
        "type": "object"
      }
    },
    {
      "description": "A tool that reads the content of a file. To use this tool, provide a 'file_path' parameter with the path to the file you want to read. Optionally, provide 'start_line' to start reading from a specific line and 'line_count' to limit the number of lines read.",
      "env_vars": [],
      "humanized_name": "Read a file's content",
      "init_params_schema": {
        "$defs": {
          "EnvVar": {
            "properties": {
              "default": {
                "anyOf": [
                  {
                    "type": "string"
                  },
                  {
                    "type": "null"
                  }
                ],
                "default": null,
                "title": "Default"
              },
              "description": {
                "title": "Description",
                "type": "string"
              },
              "name": {
                "title": "Name",
                "type": "string"
              },
              "required": {
                "default": true,
                "title": "Required",
                "type": "boolean"
              }
            },
            "required": [
              "name",
              "description"
            ],
            "title": "EnvVar",
            "type": "object"
          }
        },
        "description": "A tool for reading file contents.\n\nThis tool inherits its schema handling from BaseTool to avoid recursive schema\ndefinition issues. The args_schema is set to FileReadToolSchema which defines\nthe required file_path parameter. The schema should not be overridden in the\nconstructor as it would break the inheritance chain and cause infinite loops.\n\nThe tool supports two ways of specifying the file path:\n1. At construction time via the file_path parameter\n2. At runtime via the file_path parameter in the tool's input\n\nArgs:\n    file_path (Optional[str]): Path to the file to be read. If provided,\n        this becomes the default file path for the tool.\n    **kwargs: Additional keyword arguments passed to BaseTool.\n\nExample:\n    >>> tool = FileReadTool(file_path=\"/path/to/file.txt\")\n    >>> content = tool.run()  # Reads /path/to/file.txt\n    >>> content = tool.run(file_path=\"/path/to/other.txt\")  # Reads other.txt\n    >>> content = tool.run(file_path=\"/path/to/file.txt\", start_line=100, line_count=50)  # Reads lines 100-149",
        "properties": {
          "file_path": {
            "anyOf": [
              {
                "type": "string"
              },
              {
                "type": "null"
              }
            ],
            "default": null,
            "title": "File Path"
          }
        },
        "title": "FileReadTool",
        "type": "object"
      },
      "name": "FileReadTool",
      "package_dependencies": [],
      "run_params_schema": {
        "description": "Input for FileReadTool.",
        "properties": {
          "file_path": {
            "description": "Mandatory file full path to read the file",
            "title": "File Path",
            "type": "string"
          },
          "line_count": {
            "anyOf": [
              {
                "type": "integer"
              },
              {
                "type": "null"
              }
            ],
            "default": null,
            "description": "Number of lines to read. If None, reads the entire file",
            "title": "Line Count"
          },
          "start_line": {
            "anyOf": [
              {
                "type": "integer"
              },
              {
                "type": "null"
              }
            ],
            "default": 1,
            "description": "Line number to start reading from (1-indexed)",
            "title": "Start Line"
          }
        },
        "required": [
          "file_path"
        ],
        "title": "FileReadToolSchema",
        "type": "object"
      }
    },
    {
      "description": "A tool to write content to a specified file. Accepts filename, content, and optionally a directory path and overwrite flag as input.",
      "env_vars": [],
      "humanized_name": "File Writer Tool",
      "init_params_schema": {
        "$defs": {
          "EnvVar": {
            "properties": {
              "default": {
                "anyOf": [
                  {
                    "type": "string"
                  },
                  {
                    "type": "null"
                  }
                ],
                "default": null,
                "title": "Default"
              },
              "description": {
                "title": "Description",
                "type": "string"
              },
              "name": {
                "title": "Name",
                "type": "string"
              },
              "required": {
                "default": true,
                "title": "Required",
                "type": "boolean"
              }
            },
            "required": [
              "name",
              "description"
            ],
            "title": "EnvVar",
            "type": "object"
          }
        },
        "properties": {},
        "title": "FileWriterTool",
        "type": "object"
      },
      "name": "FileWriterTool",
      "package_dependencies": [],
      "run_params_schema": {
        "properties": {
          "content": {
            "title": "Content",
            "type": "string"
          },
          "directory": {
            "anyOf": [
              {
                "type": "string"
              },
              {
                "type": "null"
              }
            ],
            "default": "./",
            "title": "Directory"
          },
          "filename": {
            "title": "Filename",
            "type": "string"
          },
          "overwrite": {
            "anyOf": [
              {
                "type": "string"
              },
              {
                "type": "boolean"
              }
            ],
            "default": false,
            "title": "Overwrite"
          }
        },
        "required": [
          "filename",
          "content"
        ],
        "title": "FileWriterToolInput",
        "type": "object"
      }
    },
    {
      "description": "Crawl webpages using Firecrawl and return the contents",
      "env_vars": [
        {
          "default": null,
          "description": "API key for Firecrawl services",
          "name": "FIRECRAWL_API_KEY",
          "required": true
        }
      ],
      "humanized_name": "Firecrawl web crawl tool",
      "init_params_schema": {
        "$defs": {
          "EnvVar": {
            "properties": {
              "default": {
                "anyOf": [
                  {
                    "type": "string"
                  },
                  {
                    "type": "null"
                  }
                ],
                "default": null,
                "title": "Default"
              },
              "description": {
                "title": "Description",
                "type": "string"
              },
              "name": {
                "title": "Name",
                "type": "string"
              },
              "required": {
                "default": true,
                "title": "Required",
                "type": "boolean"
              }
            },
            "required": [
              "name",
              "description"
            ],
            "title": "EnvVar",
            "type": "object"
          }
        },
        "description": "Tool for crawling websites using Firecrawl. To run this tool, you need to have a Firecrawl API key.\n\nArgs:\n    api_key (str): Your Firecrawl API key.\n    config (dict): Optional. It contains Firecrawl API parameters.\n\nDefault configuration options:\n    max_depth (int): Maximum depth to crawl. Default: 2\n    ignore_sitemap (bool): Whether to ignore sitemap. Default: True\n    limit (int): Maximum number of pages to crawl. Default: 100\n    allow_backward_links (bool): Allow crawling backward links. Default: False\n    allow_external_links (bool): Allow crawling external links. Default: False\n    scrape_options (ScrapeOptions): Options for scraping content\n        - formats (list[str]): Content formats to return. Default: [\"markdown\", \"screenshot\", \"links\"]\n        - only_main_content (bool): Only return main content. Default: True\n        - timeout (int): Timeout in milliseconds. Default: 30000",
        "properties": {
          "api_key": {
            "anyOf": [
              {
                "type": "string"
              },
              {
                "type": "null"
              }
            ],
            "default": null,
            "title": "Api Key"
          },
          "config": {
            "anyOf": [
              {
                "additionalProperties": true,
                "type": "object"
              },
              {
                "type": "null"
              }
            ],
            "title": "Config"
          }
        },
        "title": "FirecrawlCrawlWebsiteTool",
        "type": "object"
      },
      "name": "FirecrawlCrawlWebsiteTool",
      "package_dependencies": [
        "firecrawl-py"
      ],
      "run_params_schema": {
        "properties": {
          "url": {
            "description": "Website URL",
            "title": "Url",
            "type": "string"
          }
        },
        "required": [
          "url"
        ],
        "title": "FirecrawlCrawlWebsiteToolSchema",
        "type": "object"
      }
    },
    {
      "description": "Scrape webpages using Firecrawl and return the contents",
      "env_vars": [
        {
          "default": null,
          "description": "API key for Firecrawl services",
          "name": "FIRECRAWL_API_KEY",
          "required": true
        }
      ],
      "humanized_name": "Firecrawl web scrape tool",
      "init_params_schema": {
        "$defs": {
          "EnvVar": {
            "properties": {
              "default": {
                "anyOf": [
                  {
                    "type": "string"
                  },
                  {
                    "type": "null"
                  }
                ],
                "default": null,
                "title": "Default"
              },
              "description": {
                "title": "Description",
                "type": "string"
              },
              "name": {
                "title": "Name",
                "type": "string"
              },
              "required": {
                "default": true,
                "title": "Required",
                "type": "boolean"
              }
            },
            "required": [
              "name",
              "description"
            ],
            "title": "EnvVar",
            "type": "object"
          }
        },
        "description": "Tool for scraping webpages using Firecrawl. To run this tool, you need to have a Firecrawl API key.\n\nArgs:\n    api_key (str): Your Firecrawl API key.\n    config (dict): Optional. It contains Firecrawl API parameters.\n\nDefault configuration options:\n    formats (list[str]): Content formats to return. Default: [\"markdown\"]\n    onlyMainContent (bool): Only return main content. Default: True\n    includeTags (list[str]): Tags to include. Default: []\n    excludeTags (list[str]): Tags to exclude. Default: []\n    headers (dict): Headers to include. Default: {}\n    waitFor (int): Time to wait for page to load in ms. Default: 0\n    json_options (dict): Options for JSON extraction. Default: None",
        "properties": {
          "api_key": {
            "anyOf": [
              {
                "type": "string"
              },
              {
                "type": "null"
              }
            ],
            "default": null,
            "title": "Api Key"
          },
          "config": {
            "additionalProperties": true,
            "title": "Config",
            "type": "object"
          }
        },
        "title": "FirecrawlScrapeWebsiteTool",
        "type": "object"
      },
      "name": "FirecrawlScrapeWebsiteTool",
      "package_dependencies": [
        "firecrawl-py"
      ],
      "run_params_schema": {
        "properties": {
          "url": {
            "description": "Website URL",
            "title": "Url",
            "type": "string"
          }
        },
        "required": [
          "url"
        ],
        "title": "FirecrawlScrapeWebsiteToolSchema",
        "type": "object"
      }
    },
    {
      "description": "Search webpages using Firecrawl and return the results",
      "env_vars": [
        {
          "default": null,
          "description": "API key for Firecrawl services",
          "name": "FIRECRAWL_API_KEY",
          "required": true
        }
      ],
      "humanized_name": "Firecrawl web search tool",
      "init_params_schema": {
        "$defs": {
          "EnvVar": {
            "properties": {
              "default": {
                "anyOf": [
                  {
                    "type": "string"
                  },
                  {
                    "type": "null"
                  }
                ],
                "default": null,
                "title": "Default"
              },
              "description": {
                "title": "Description",
                "type": "string"
              },
              "name": {
                "title": "Name",
                "type": "string"
              },
              "required": {
                "default": true,
                "title": "Required",
                "type": "boolean"
              }
            },
            "required": [
              "name",
              "description"
            ],
            "title": "EnvVar",
            "type": "object"
          }
        },
        "description": "Tool for searching webpages using Firecrawl. To run this tool, you need to have a Firecrawl API key.\n\nArgs:\n    api_key (str): Your Firecrawl API key.\n    config (dict): Optional. It contains Firecrawl API parameters.\n\nDefault configuration options:\n    limit (int): Maximum number of pages to crawl. Default: 5\n    tbs (str): Time before search. Default: None\n    lang (str): Language. Default: \"en\"\n    country (str): Country. Default: \"us\"\n    location (str): Location. Default: None\n    timeout (int): Timeout in milliseconds. Default: 60000",
        "properties": {
          "api_key": {
            "anyOf": [
              {
                "type": "string"
              },
              {
                "type": "null"
              }
            ],
            "default": null,
            "title": "Api Key"
          },
          "config": {
            "anyOf": [
              {
                "additionalProperties": true,
                "type": "object"
              },
              {
                "type": "null"
              }
            ],
            "title": "Config"
          }
        },
        "title": "FirecrawlSearchTool",
        "type": "object"
      },
      "name": "FirecrawlSearchTool",
      "package_dependencies": [
        "firecrawl-py"
      ],
      "run_params_schema": {
        "properties": {
          "query": {
            "description": "Search query",
            "title": "Query",
            "type": "string"
          }
        },
        "required": [
          "query"
        ],
        "title": "FirecrawlSearchToolSchema",
        "type": "object"
      }
    },
    {
      "description": "A tool that leverages CrewAI Studio's capabilities to automatically generate complete CrewAI automations based on natural language descriptions. It translates high-level requirements into functional CrewAI implementations.",
      "env_vars": [
        {
          "default": null,
          "description": "Personal Access Token for CrewAI Enterprise API",
          "name": "CREWAI_PERSONAL_ACCESS_TOKEN",
          "required": true
        },
        {
          "default": null,
          "description": "Base URL for CrewAI Enterprise API",
          "name": "CREWAI_PLUS_URL",
          "required": false
        }
      ],
      "humanized_name": "Generate CrewAI Automation",
      "init_params_schema": {
        "$defs": {
          "EnvVar": {
            "properties": {
              "default": {
                "anyOf": [
                  {
                    "type": "string"
                  },
                  {
                    "type": "null"
                  }
                ],
                "default": null,
                "title": "Default"
              },
              "description": {
                "title": "Description",
                "type": "string"
              },
              "name": {
                "title": "Name",
                "type": "string"
              },
              "required": {
                "default": true,
                "title": "Required",
                "type": "boolean"
              }
            },
            "required": [
              "name",
              "description"
            ],
            "title": "EnvVar",
            "type": "object"
          }
        },
        "properties": {
          "crewai_enterprise_url": {
            "description": "The base URL of CrewAI Enterprise. If not provided, it will be loaded from the environment variable CREWAI_PLUS_URL with default https://app.crewai.com.",
            "title": "Crewai Enterprise Url",
            "type": "string"
          },
          "personal_access_token": {
            "anyOf": [
              {
                "type": "string"
              },
              {
                "type": "null"
              }
            ],
            "description": "The user's Personal Access Token to access CrewAI Enterprise API. If not provided, it will be loaded from the environment variable CREWAI_PERSONAL_ACCESS_TOKEN.",
            "title": "Personal Access Token"
          }
        },
        "title": "GenerateCrewaiAutomationTool",
        "type": "object"
      },
      "name": "GenerateCrewaiAutomationTool",
      "package_dependencies": [],
      "run_params_schema": {
        "properties": {
          "organization_id": {
            "anyOf": [
              {
                "type": "string"
              },
              {
                "type": "null"
              }
            ],
            "default": null,
            "description": "The identifier for the CrewAI Enterprise organization. If not specified, a default organization will be used.",
            "title": "Organization Id"
          },
          "prompt": {
            "description": "The prompt to generate the CrewAI automation, e.g. 'Generate a CrewAI automation that will scrape the website and store the data in a database.'",
            "title": "Prompt",
            "type": "string"
          }
        },
        "required": [
          "prompt"
        ],
        "title": "GenerateCrewaiAutomationToolSchema",
        "type": "object"
      }
    },
    {
      "description": "A tool that can be used to semantic search a query from a github repo's content. This is not the GitHub API, but instead a tool that can provide semantic search capabilities.",
      "env_vars": [],
      "humanized_name": "Search a github repo's content",
      "init_params_schema": {
        "$defs": {
          "Adapter": {
            "properties": {},
            "title": "Adapter",
            "type": "object"
          },
          "EnvVar": {
            "properties": {
              "default": {
                "anyOf": [
                  {
                    "type": "string"
                  },
                  {
                    "type": "null"
                  }
                ],
                "default": null,
                "title": "Default"
              },
              "description": {
                "title": "Description",
                "type": "string"
              },
              "name": {
                "title": "Name",
                "type": "string"
              },
              "required": {
                "default": true,
                "title": "Required",
                "type": "boolean"
              }
            },
            "required": [
              "name",
              "description"
            ],
            "title": "EnvVar",
            "type": "object"
          }
        },
        "properties": {
          "adapter": {
            "$ref": "#/$defs/Adapter"
          },
          "config": {
            "anyOf": [
              {
                "additionalProperties": true,
                "type": "object"
              },
              {
                "type": "null"
              }
            ],
            "default": null,
            "title": "Config"
          },
          "content_types": {
            "description": "Content types you want to be included search, options: [code, repo, pr, issue]",
            "items": {
              "type": "string"
            },
            "title": "Content Types",
            "type": "array"
          },
          "gh_token": {
            "title": "Gh Token",
            "type": "string"
          },
          "summarize": {
            "default": false,
            "title": "Summarize",
            "type": "boolean"
          }
        },
        "required": [
          "gh_token"
        ],
        "title": "GithubSearchTool",
        "type": "object"
      },
      "name": "GithubSearchTool",
      "package_dependencies": [],
      "run_params_schema": {
        "description": "Input for GithubSearchTool.",
        "properties": {
          "content_types": {
            "description": "Mandatory content types you want to be included search, options: [code, repo, pr, issue]",
            "items": {
              "type": "string"
            },
            "title": "Content Types",
            "type": "array"
          },
          "github_repo": {
            "description": "Mandatory github you want to search",
            "title": "Github Repo",
            "type": "string"
          },
          "search_query": {
            "description": "Mandatory search query you want to use to search the github repo's content",
            "title": "Search Query",
            "type": "string"
          }
        },
        "required": [
          "search_query",
          "github_repo",
          "content_types"
        ],
        "title": "GithubSearchToolSchema",
        "type": "object"
      }
    },
    {
      "description": "Scrape or crawl a website using Hyperbrowser and return the contents in properly formatted markdown or html",
      "env_vars": [
        {
          "default": null,
          "description": "API key for Hyperbrowser services",
          "name": "HYPERBROWSER_API_KEY",
          "required": false
        }
      ],
      "humanized_name": "Hyperbrowser web load tool",
      "init_params_schema": {
        "$defs": {
          "EnvVar": {
            "properties": {
              "default": {
                "anyOf": [
                  {
                    "type": "string"
                  },
                  {
                    "type": "null"
                  }
                ],
                "default": null,
                "title": "Default"
              },
              "description": {
                "title": "Description",
                "type": "string"
              },
              "name": {
                "title": "Name",
                "type": "string"
              },
              "required": {
                "default": true,
                "title": "Required",
                "type": "boolean"
              }
            },
            "required": [
              "name",
              "description"
            ],
            "title": "EnvVar",
            "type": "object"
          }
        },
        "description": "HyperbrowserLoadTool.\n\nScrape or crawl web pages and load the contents with optional parameters for configuring content extraction.\nRequires the `hyperbrowser` package.\nGet your API Key from https://app.hyperbrowser.ai/\n\nArgs:\n    api_key: The Hyperbrowser API key, can be set as an environment variable `HYPERBROWSER_API_KEY` or passed directly",
        "properties": {
          "api_key": {
            "anyOf": [
              {
                "type": "string"
              },
              {
                "type": "null"
              }
            ],
            "default": null,
            "title": "Api Key"
          },
          "hyperbrowser": {
            "anyOf": [
              {},
              {
                "type": "null"
              }
            ],
            "default": null,
            "title": "Hyperbrowser"
          }
        },
        "title": "HyperbrowserLoadTool",
        "type": "object"
      },
      "name": "HyperbrowserLoadTool",
      "package_dependencies": [
        "hyperbrowser"
      ],
      "run_params_schema": {
        "properties": {
          "operation": {
            "description": "Operation to perform on the website. Either 'scrape' or 'crawl'",
            "enum": [
              "scrape",
              "crawl"
            ],
            "title": "Operation",
            "type": "string"
          },
          "params": {
            "anyOf": [
              {
                "additionalProperties": true,
                "type": "object"
              },
              {
                "type": "null"
              }
            ],
            "description": "Optional params for scrape or crawl. For more information on the supported params, visit https://docs.hyperbrowser.ai/reference/sdks/python/scrape#start-scrape-job-and-wait or https://docs.hyperbrowser.ai/reference/sdks/python/crawl#start-crawl-job-and-wait",
            "title": "Params"
          },
          "url": {
            "description": "Website URL",
            "title": "Url",
            "type": "string"
          }
        },
        "required": [
          "url",
          "operation",
          "params"
        ],
        "title": "HyperbrowserLoadToolSchema",
        "type": "object"
      }
    },
    {
      "description": "Invokes an CrewAI Platform Automation using API",
      "env_vars": [],
      "humanized_name": "invoke_amp_automation",
      "init_params_schema": {
        "$defs": {
          "EnvVar": {
            "properties": {
              "default": {
                "anyOf": [
                  {
                    "type": "string"
                  },
                  {
                    "type": "null"
                  }
                ],
                "default": null,
                "title": "Default"
              },
              "description": {
                "title": "Description",
                "type": "string"
              },
              "name": {
                "title": "Name",
                "type": "string"
              },
              "required": {
                "default": true,
                "title": "Required",
                "type": "boolean"
              }
            },
            "required": [
              "name",
              "description"
            ],
            "title": "EnvVar",
            "type": "object"
          }
        },
        "description": "A CrewAI tool for invoking external crew/flows APIs.\n\nThis tool provides CrewAI Platform API integration with external crew services, supporting:\n- Dynamic input schema configuration\n- Automatic polling for task completion\n- Bearer token authentication\n- Comprehensive error handling\n\nExample:\n    Basic usage:\n    >>> tool = InvokeCrewAIAutomationTool(\n    ...     crew_api_url=\"https://api.example.com\",\n    ...     crew_bearer_token=\"your_token\",\n    ...     crew_name=\"My Crew\",\n    ...     crew_description=\"Description of what the crew does\"\n    ... )\n    \n    With custom inputs:\n    >>> custom_inputs = {\n    ...     \"param1\": Field(..., description=\"Description of param1\"),\n    ...     \"param2\": Field(default=\"default_value\", description=\"Description of param2\")\n    ... }\n    >>> tool = InvokeCrewAIAutomationTool(\n    ...     crew_api_url=\"https://api.example.com\",\n    ...     crew_bearer_token=\"your_token\",\n    ...     crew_name=\"My Crew\",\n    ...     crew_description=\"Description of what the crew does\",\n    ...     crew_inputs=custom_inputs\n    ... )\n    \n    Example:\n    >>> tools=[\n    ...     InvokeCrewAIAutomationTool(\n    ...         crew_api_url=\"https://canary-crew-[...].crewai.com\",\n    ...         crew_bearer_token=\"[Your token: abcdef012345]\",\n    ...         crew_name=\"State of AI Report\",\n    ...         crew_description=\"Retrieves a report on state of AI for a given year.\",\n    ...         crew_inputs={\n    ...             \"year\": Field(..., description=\"Year to retrieve the report for (integer)\")\n    ...         }\n    ...     )\n    ... ]",
        "properties": {
          "crew_api_url": {
            "title": "Crew Api Url",
            "type": "string"
          },
          "crew_bearer_token": {
            "title": "Crew Bearer Token",
            "type": "string"
          },
          "max_polling_time": {
            "default": 600,
            "title": "Max Polling Time",
            "type": "integer"
          }
        },
        "required": [
          "crew_api_url",
          "crew_bearer_token"
        ],
        "title": "InvokeCrewAIAutomationTool",
        "type": "object"
      },
      "name": "InvokeCrewAIAutomationTool",
      "package_dependencies": [],
      "run_params_schema": {
        "description": "Input schema for InvokeCrewAIAutomationTool.",
        "properties": {
          "prompt": {
            "description": "The prompt or query to send to the crew",
            "title": "Prompt",
            "type": "string"
          }
        },
        "required": [
          "prompt"
        ],
        "title": "InvokeCrewAIAutomationInput",
        "type": "object"
      }
    },
    {
      "description": "A tool that can be used to semantic search a query from a JSON's content.",
      "env_vars": [],
      "humanized_name": "Search a JSON's content",
      "init_params_schema": {
        "$defs": {
          "Adapter": {
            "properties": {},
            "title": "Adapter",
            "type": "object"
          },
          "EnvVar": {
            "properties": {
              "default": {
                "anyOf": [
                  {
                    "type": "string"
                  },
                  {
                    "type": "null"
                  }
                ],
                "default": null,
                "title": "Default"
              },
              "description": {
                "title": "Description",
                "type": "string"
              },
              "name": {
                "title": "Name",
                "type": "string"
              },
              "required": {
                "default": true,
                "title": "Required",
                "type": "boolean"
              }
            },
            "required": [
              "name",
              "description"
            ],
            "title": "EnvVar",
            "type": "object"
          }
        },
        "properties": {
          "adapter": {
            "$ref": "#/$defs/Adapter"
          },
          "config": {
            "anyOf": [
              {
                "additionalProperties": true,
                "type": "object"
              },
              {
                "type": "null"
              }
            ],
            "default": null,
            "title": "Config"
          },
          "summarize": {
            "default": false,
            "title": "Summarize",
            "type": "boolean"
          }
        },
        "title": "JSONSearchTool",
        "type": "object"
      },
      "name": "JSONSearchTool",
      "package_dependencies": [],
      "run_params_schema": {
        "description": "Input for JSONSearchTool.",
        "properties": {
          "json_path": {
            "description": "Mandatory json path you want to search",
            "title": "Json Path",
            "type": "string"
          },
          "search_query": {
            "description": "Mandatory search query you want to use to search the JSON's content",
            "title": "Search Query",
            "type": "string"
          }
        },
        "required": [
          "search_query",
          "json_path"
        ],
        "title": "JSONSearchToolSchema",
        "type": "object"
      }
    },
    {
      "description": "Performs an API call to Linkup to retrieve contextual information.",
      "env_vars": [
        {
          "default": null,
          "description": "API key for Linkup",
          "name": "LINKUP_API_KEY",
          "required": true
        }
      ],
      "humanized_name": "Linkup Search Tool",
      "init_params_schema": {
        "$defs": {
          "EnvVar": {
            "properties": {
              "default": {
                "anyOf": [
                  {
                    "type": "string"
                  },
                  {
                    "type": "null"
                  }
                ],
                "default": null,
                "title": "Default"
              },
              "description": {
                "title": "Description",
                "type": "string"
              },
              "name": {
                "title": "Name",
                "type": "string"
              },
              "required": {
                "default": true,
                "title": "Required",
                "type": "boolean"
              }
            },
            "required": [
              "name",
              "description"
            ],
            "title": "EnvVar",
            "type": "object"
          }
        },
        "properties": {},
        "title": "LinkupSearchTool",
        "type": "object"
      },
      "name": "LinkupSearchTool",
      "package_dependencies": [
        "linkup-sdk"
      ],
      "run_params_schema": {}
    },
    {
      "description": "",
      "env_vars": [],
      "humanized_name": "LlamaIndexTool",
      "init_params_schema": {
        "$defs": {
          "EnvVar": {
            "properties": {
              "default": {
                "anyOf": [
                  {
                    "type": "string"
                  },
                  {
                    "type": "null"
                  }
                ],
                "default": null,
                "title": "Default"
              },
              "description": {
                "title": "Description",
                "type": "string"
              },
              "name": {
                "title": "Name",
                "type": "string"
              },
              "required": {
                "default": true,
                "title": "Required",
                "type": "boolean"
              }
            },
            "required": [
              "name",
              "description"
            ],
            "title": "EnvVar",
            "type": "object"
          }
        },
        "description": "Tool to wrap LlamaIndex tools/query engines.",
        "properties": {
          "llama_index_tool": {
            "title": "Llama Index Tool"
          }
        },
        "required": [
          "name",
          "description",
          "llama_index_tool"
        ],
        "title": "LlamaIndexTool",
        "type": "object"
      },
      "name": "LlamaIndexTool",
      "package_dependencies": [],
      "run_params_schema": {}
    },
    {
      "description": "A tool that can be used to semantic search a query from a MDX's content.",
      "env_vars": [],
      "humanized_name": "Search a MDX's content",
      "init_params_schema": {
        "$defs": {
          "Adapter": {
            "properties": {},
            "title": "Adapter",
            "type": "object"
          },
          "EnvVar": {
            "properties": {
              "default": {
                "anyOf": [
                  {
                    "type": "string"
                  },
                  {
                    "type": "null"
                  }
                ],
                "default": null,
                "title": "Default"
              },
              "description": {
                "title": "Description",
                "type": "string"
              },
              "name": {
                "title": "Name",
                "type": "string"
              },
              "required": {
                "default": true,
                "title": "Required",
                "type": "boolean"
              }
            },
            "required": [
              "name",
              "description"
            ],
            "title": "EnvVar",
            "type": "object"
          }
        },
        "properties": {
          "adapter": {
            "$ref": "#/$defs/Adapter"
          },
          "config": {
            "anyOf": [
              {
                "additionalProperties": true,
                "type": "object"
              },
              {
                "type": "null"
              }
            ],
            "default": null,
            "title": "Config"
          },
          "summarize": {
            "default": false,
            "title": "Summarize",
            "type": "boolean"
          }
        },
        "title": "MDXSearchTool",
        "type": "object"
      },
      "name": "MDXSearchTool",
      "package_dependencies": [],
      "run_params_schema": {
        "description": "Input for MDXSearchTool.",
        "properties": {
          "mdx": {
            "description": "Mandatory mdx path you want to search",
            "title": "Mdx",
            "type": "string"
          },
          "search_query": {
            "description": "Mandatory search query you want to use to search the MDX's content",
            "title": "Search Query",
            "type": "string"
          }
        },
        "required": [
          "search_query",
          "mdx"
        ],
        "title": "MDXSearchToolSchema",
        "type": "object"
      }
    },
    {
      "description": "A tool to perfrom a vector search on a MongoDB database for relevant information on internal documents.",
      "env_vars": [
        {
          "default": null,
          "description": "API key for Browserbase services",
          "name": "BROWSERBASE_API_KEY",
          "required": false
        },
        {
          "default": null,
          "description": "Project ID for Browserbase services",
          "name": "BROWSERBASE_PROJECT_ID",
          "required": false
        }
      ],
      "humanized_name": "MongoDBVectorSearchTool",
      "init_params_schema": {
        "$defs": {
          "EnvVar": {
            "properties": {
              "default": {
                "anyOf": [
                  {
                    "type": "string"
                  },
                  {
                    "type": "null"
                  }
                ],
                "default": null,
                "title": "Default"
              },
              "description": {
                "title": "Description",
                "type": "string"
              },
              "name": {
                "title": "Name",
                "type": "string"
              },
              "required": {
                "default": true,
                "title": "Required",
                "type": "boolean"
              }
            },
            "required": [
              "name",
              "description"
            ],
            "title": "EnvVar",
            "type": "object"
          },
          "MongoDBVectorSearchConfig": {
            "description": "Configuration for MongoDB vector search queries.",
            "properties": {
              "include_embeddings": {
                "default": false,
                "description": "Whether to include the embedding vector of each result in metadata.",
                "title": "Include Embeddings",
                "type": "boolean"
              },
              "limit": {
                "anyOf": [
                  {
                    "type": "integer"
                  },
                  {
                    "type": "null"
                  }
                ],
                "default": 4,
                "description": "number of documents to return.",
                "title": "Limit"
              },
              "oversampling_factor": {
                "default": 10,
                "description": "Multiple of limit used when generating number of candidates at each step in the HNSW Vector Search",
                "title": "Oversampling Factor",
                "type": "integer"
              },
              "post_filter_pipeline": {
                "anyOf": [
                  {
                    "items": {
                      "additionalProperties": true,
                      "type": "object"
                    },
                    "type": "array"
                  },
                  {
                    "type": "null"
                  }
                ],
                "default": null,
                "description": "Pipeline of MongoDB aggregation stages to filter/process results after $vectorSearch.",
                "title": "Post Filter Pipeline"
              },
              "pre_filter": {
                "anyOf": [
                  {
                    "additionalProperties": true,
                    "type": "object"
                  },
                  {
                    "type": "null"
                  }
                ],
                "default": null,
                "description": "List of MQL match expressions comparing an indexed field",
                "title": "Pre Filter"
              }
            },
            "title": "MongoDBVectorSearchConfig",
            "type": "object"
          }
        },
        "description": "Tool to perfrom a vector search the MongoDB database",
        "properties": {
          "collection_name": {
            "description": "The name of the MongoDB collection",
            "title": "Collection Name",
            "type": "string"
          },
          "connection_string": {
            "description": "The connection string of the MongoDB cluster",
            "title": "Connection String",
            "type": "string"
          },
          "database_name": {
            "description": "The name of the MongoDB database",
            "title": "Database Name",
            "type": "string"
          },
          "dimensions": {
            "default": 1536,
            "description": "Number of dimensions in the embedding vector",
            "title": "Dimensions",
            "type": "integer"
          },
          "embedding_key": {
            "default": "embedding",
            "description": "Field that will contain the embedding for each document",
            "title": "Embedding Key",
            "type": "string"
          },
          "embedding_model": {
            "default": "text-embedding-3-large",
            "description": "Text OpenAI embedding model to use",
            "title": "Embedding Model",
            "type": "string"
          },
          "query_config": {
            "anyOf": [
              {
                "$ref": "#/$defs/MongoDBVectorSearchConfig"
              },
              {
                "type": "null"
              }
            ],
            "default": null,
            "description": "MongoDB Vector Search query configuration"
          },
          "text_key": {
            "default": "text",
            "description": "MongoDB field that will contain the text for each document",
            "title": "Text Key",
            "type": "string"
          },
          "vector_index_name": {
            "default": "vector_index",
            "description": "Name of the Atlas Search vector index",
            "title": "Vector Index Name",
            "type": "string"
          }
        },
        "required": [
          "database_name",
          "collection_name",
          "connection_string"
        ],
        "title": "MongoDBVectorSearchTool",
        "type": "object"
      },
      "name": "MongoDBVectorSearchTool",
      "package_dependencies": [
        "mongdb"
      ],
      "run_params_schema": {
        "description": "Input for MongoDBTool.",
        "properties": {
          "query": {
            "description": "The query to search retrieve relevant information from the MongoDB database. Pass only the query, not the question.",
            "title": "Query",
            "type": "string"
          }
        },
        "required": [
          "query"
        ],
        "title": "MongoDBToolSchema",
        "type": "object"
      }
    },
    {
      "description": "Multion gives the ability for LLMs to control web browsers using natural language instructions.\n            If the status is 'CONTINUE', reissue the same instruction to continue execution",
      "env_vars": [
        {
          "default": null,
          "description": "API key for Multion",
          "name": "MULTION_API_KEY",
          "required": true
        }
      ],
      "humanized_name": "Multion Browse Tool",
      "init_params_schema": {
        "$defs": {
          "EnvVar": {
            "properties": {
              "default": {
                "anyOf": [
                  {
                    "type": "string"
                  },
                  {
                    "type": "null"
                  }
                ],
                "default": null,
                "title": "Default"
              },
              "description": {
                "title": "Description",
                "type": "string"
              },
              "name": {
                "title": "Name",
                "type": "string"
              },
              "required": {
                "default": true,
                "title": "Required",
                "type": "boolean"
              }
            },
            "required": [
              "name",
              "description"
            ],
            "title": "EnvVar",
            "type": "object"
          }
        },
        "description": "Tool to wrap MultiOn Browse Capabilities.",
        "properties": {
          "local": {
            "default": false,
            "title": "Local",
            "type": "boolean"
          },
          "max_steps": {
            "default": 3,
            "title": "Max Steps",
            "type": "integer"
          },
          "multion": {
            "anyOf": [
              {},
              {
                "type": "null"
              }
            ],
            "default": null,
            "title": "Multion"
          },
          "session_id": {
            "anyOf": [
              {
                "type": "string"
              },
              {
                "type": "null"
              }
            ],
            "default": null,
            "title": "Session Id"
          }
        },
        "title": "MultiOnTool",
        "type": "object"
      },
      "name": "MultiOnTool",
      "package_dependencies": [
        "multion"
      ],
      "run_params_schema": {}
    },
    {
      "description": "A tool that can be used to semantic search a query from a database table's content.",
      "env_vars": [],
      "humanized_name": "Search a database's table content",
      "init_params_schema": {
        "$defs": {
          "Adapter": {
            "properties": {},
            "title": "Adapter",
            "type": "object"
          },
          "EnvVar": {
            "properties": {
              "default": {
                "anyOf": [
                  {
                    "type": "string"
                  },
                  {
                    "type": "null"
                  }
                ],
                "default": null,
                "title": "Default"
              },
              "description": {
                "title": "Description",
                "type": "string"
              },
              "name": {
                "title": "Name",
                "type": "string"
              },
              "required": {
                "default": true,
                "title": "Required",
                "type": "boolean"
              }
            },
            "required": [
              "name",
              "description"
            ],
            "title": "EnvVar",
            "type": "object"
          }
        },
        "properties": {
          "adapter": {
            "$ref": "#/$defs/Adapter"
          },
          "config": {
            "anyOf": [
              {
                "additionalProperties": true,
                "type": "object"
              },
              {
                "type": "null"
              }
            ],
            "default": null,
            "title": "Config"
          },
          "db_uri": {
            "description": "Mandatory database URI",
            "title": "Db Uri",
            "type": "string"
          },
          "summarize": {
            "default": false,
            "title": "Summarize",
            "type": "boolean"
          }
        },
        "required": [
          "db_uri"
        ],
        "title": "MySQLSearchTool",
        "type": "object"
      },
      "name": "MySQLSearchTool",
      "package_dependencies": [],
      "run_params_schema": {
        "description": "Input for MySQLSearchTool.",
        "properties": {
          "search_query": {
            "description": "Mandatory semantic search query you want to use to search the database's content",
            "title": "Search Query",
            "type": "string"
          }
        },
        "required": [
          "search_query"
        ],
        "title": "MySQLSearchToolSchema",
        "type": "object"
      }
    },
    {
      "description": "Converts natural language to SQL queries and executes them.",
      "env_vars": [],
      "humanized_name": "NL2SQLTool",
      "init_params_schema": {
        "$defs": {
          "EnvVar": {
            "properties": {
              "default": {
                "anyOf": [
                  {
                    "type": "string"
                  },
                  {
                    "type": "null"
                  }
                ],
                "default": null,
                "title": "Default"
              },
              "description": {
                "title": "Description",
                "type": "string"
              },
              "name": {
                "title": "Name",
                "type": "string"
              },
              "required": {
                "default": true,
                "title": "Required",
                "type": "boolean"
              }
            },
            "required": [
              "name",
              "description"
            ],
            "title": "EnvVar",
            "type": "object"
          }
        },
        "properties": {
          "columns": {
            "additionalProperties": true,
            "default": {},
            "title": "Columns",
            "type": "object"
          },
          "db_uri": {
            "description": "The URI of the database to connect to.",
            "title": "Database URI",
            "type": "string"
          },
          "tables": {
            "default": [],
            "items": {},
            "title": "Tables",
            "type": "array"
          }
        },
        "required": [
          "db_uri"
        ],
        "title": "NL2SQLTool",
        "type": "object"
      },
      "name": "NL2SQLTool",
      "package_dependencies": [],
      "run_params_schema": {
        "properties": {
          "sql_query": {
            "description": "The SQL query to execute.",
            "title": "SQL Query",
            "type": "string"
          }
        },
        "required": [
          "sql_query"
        ],
        "title": "NL2SQLToolInput",
        "type": "object"
      }
    },
    {
      "description": "This tool uses an LLM's API to extract text from an image file.",
      "env_vars": [],
      "humanized_name": "Optical Character Recognition Tool",
      "init_params_schema": {
        "$defs": {
          "EnvVar": {
            "properties": {
              "default": {
                "anyOf": [
                  {
                    "type": "string"
                  },
                  {
                    "type": "null"
                  }
                ],
                "default": null,
                "title": "Default"
              },
              "description": {
                "title": "Description",
                "type": "string"
              },
              "name": {
                "title": "Name",
                "type": "string"
              },
              "required": {
                "default": true,
                "title": "Required",
                "type": "boolean"
              }
            },
            "required": [
              "name",
              "description"
            ],
            "title": "EnvVar",
            "type": "object"
          }
        },
        "description": "A tool for performing Optical Character Recognition on images.\n\nThis tool leverages LLMs to extract text from images. It can process\nboth local image files and images available via URLs.\n\nAttributes:\n    name (str): Name of the tool.\n    description (str): Description of the tool's functionality.\n    args_schema (Type[BaseModel]): Pydantic schema for input validation.\n\nPrivate Attributes:\n    _llm (Optional[LLM]): Language model instance for making API calls.",
        "properties": {},
        "title": "OCRTool",
        "type": "object"
      },
      "name": "OCRTool",
      "package_dependencies": [],
      "run_params_schema": {
        "description": "Input schema for Optical Character Recognition Tool.\n\nAttributes:\n    image_path_url (str): Path to a local image file or URL of an image.\n        For local files, provide the absolute or relative path.\n        For remote images, provide the complete URL starting with 'http' or 'https'.",
        "properties": {
          "image_path_url": {
            "default": "The image path or URL.",
            "title": "Image Path Url",
            "type": "string"
          }
        },
        "title": "OCRToolSchema",
        "type": "object"
      }
    },
    {
      "description": "Scrape Amazon product pages with Oxylabs Amazon Product Scraper",
      "env_vars": [
        {
          "default": null,
          "description": "Username for Oxylabs",
          "name": "OXYLABS_USERNAME",
          "required": true
        },
        {
          "default": null,
          "description": "Password for Oxylabs",
          "name": "OXYLABS_PASSWORD",
          "required": true
        }
      ],
      "humanized_name": "Oxylabs Amazon Product Scraper tool",
      "init_params_schema": {
        "$defs": {
          "EnvVar": {
            "properties": {
              "default": {
                "anyOf": [
                  {
                    "type": "string"
                  },
                  {
                    "type": "null"
                  }
                ],
                "default": null,
                "title": "Default"
              },
              "description": {
                "title": "Description",
                "type": "string"
              },
              "name": {
                "title": "Name",
                "type": "string"
              },
              "required": {
                "default": true,
                "title": "Required",
                "type": "boolean"
              }
            },
            "required": [
              "name",
              "description"
            ],
            "title": "EnvVar",
            "type": "object"
          },
          "OxylabsAmazonProductScraperConfig": {
            "description": "Amazon Product Scraper configuration options:\nhttps://developers.oxylabs.io/scraper-apis/web-scraper-api/targets/amazon/product",
            "properties": {
              "callback_url": {
                "anyOf": [
                  {
                    "type": "string"
                  },
                  {
                    "type": "null"
                  }
                ],
                "default": null,
                "description": "URL to your callback endpoint.",
                "title": "Callback Url"
              },
              "context": {
                "anyOf": [
                  {
                    "items": {},
                    "type": "array"
                  },
                  {
                    "type": "null"
                  }
                ],
                "default": null,
                "description": "Additional advanced settings and controls for specialized requirements.",
                "title": "Context"
              },
              "domain": {
                "anyOf": [
                  {
                    "type": "string"
                  },
                  {
                    "type": "null"
                  }
                ],
                "default": null,
                "description": "The domain to limit the search results to.",
                "title": "Domain"
              },
              "geo_location": {
                "anyOf": [
                  {
                    "type": "string"
                  },
                  {
                    "type": "null"
                  }
                ],
                "default": null,
                "description": "The Deliver to location.",
                "title": "Geo Location"
              },
              "parse": {
                "anyOf": [
                  {
                    "type": "boolean"
                  },
                  {
                    "type": "null"
                  }
                ],
                "default": null,
                "description": "True will return structured data.",
                "title": "Parse"
              },
              "parsing_instructions": {
                "anyOf": [
                  {
                    "additionalProperties": true,
                    "type": "object"
                  },
                  {
                    "type": "null"
                  }
                ],
                "default": null,
                "description": "Instructions for parsing the results.",
                "title": "Parsing Instructions"
              },
              "render": {
                "anyOf": [
                  {
                    "type": "string"
                  },
                  {
                    "type": "null"
                  }
                ],
                "default": null,
                "description": "Enables JavaScript rendering.",
                "title": "Render"
              },
              "user_agent_type": {
                "anyOf": [
                  {
                    "type": "string"
                  },
                  {
                    "type": "null"
                  }
                ],
                "default": null,
                "description": "Device type and browser.",
                "title": "User Agent Type"
              }
            },
            "title": "OxylabsAmazonProductScraperConfig",
            "type": "object"
          }
        },
        "description": "Scrape Amazon product pages with OxylabsAmazonProductScraperTool.\n\nGet Oxylabs account:\nhttps://dashboard.oxylabs.io/en\n\nArgs:\n    username (str): Oxylabs username.\n    password (str): Oxylabs password.\n    config: Configuration options. See ``OxylabsAmazonProductScraperConfig``",
        "properties": {
          "config": {
            "$ref": "#/$defs/OxylabsAmazonProductScraperConfig"
          },
          "oxylabs_api": {
            "title": "Oxylabs Api"
          }
        },
        "required": [
          "oxylabs_api",
          "config"
        ],
        "title": "OxylabsAmazonProductScraperTool",
        "type": "object"
      },
      "name": "OxylabsAmazonProductScraperTool",
      "package_dependencies": [
        "oxylabs"
      ],
      "run_params_schema": {
        "properties": {
          "query": {
            "description": "Amazon product ASIN",
            "title": "Query",
            "type": "string"
          }
        },
        "required": [
          "query"
        ],
        "title": "OxylabsAmazonProductScraperArgs",
        "type": "object"
      }
    },
    {
      "description": "Scrape Amazon search results with Oxylabs Amazon Search Scraper",
      "env_vars": [
        {
          "default": null,
          "description": "Username for Oxylabs",
          "name": "OXYLABS_USERNAME",
          "required": true
        },
        {
          "default": null,
          "description": "Password for Oxylabs",
          "name": "OXYLABS_PASSWORD",
          "required": true
        }
      ],
      "humanized_name": "Oxylabs Amazon Search Scraper tool",
      "init_params_schema": {
        "$defs": {
          "EnvVar": {
            "properties": {
              "default": {
                "anyOf": [
                  {
                    "type": "string"
                  },
                  {
                    "type": "null"
                  }
                ],
                "default": null,
                "title": "Default"
              },
              "description": {
                "title": "Description",
                "type": "string"
              },
              "name": {
                "title": "Name",
                "type": "string"
              },
              "required": {
                "default": true,
                "title": "Required",
                "type": "boolean"
              }
            },
            "required": [
              "name",
              "description"
            ],
            "title": "EnvVar",
            "type": "object"
          },
          "OxylabsAmazonSearchScraperConfig": {
            "description": "Amazon Search Scraper configuration options:\nhttps://developers.oxylabs.io/scraper-apis/web-scraper-api/targets/amazon/search",
            "properties": {
              "callback_url": {
                "anyOf": [
                  {
                    "type": "string"
                  },
                  {
                    "type": "null"
                  }
                ],
                "default": null,
                "description": "URL to your callback endpoint.",
                "title": "Callback Url"
              },
              "context": {
                "anyOf": [
                  {
                    "items": {},
                    "type": "array"
                  },
                  {
                    "type": "null"
                  }
                ],
                "default": null,
                "description": "Additional advanced settings and controls for specialized requirements.",
                "title": "Context"
              },
              "domain": {
                "anyOf": [
                  {
                    "type": "string"
                  },
                  {
                    "type": "null"
                  }
                ],
                "default": null,
                "description": "The domain to limit the search results to.",
                "title": "Domain"
              },
              "geo_location": {
                "anyOf": [
                  {
                    "type": "string"
                  },
                  {
                    "type": "null"
                  }
                ],
                "default": null,
                "description": "The Deliver to location.",
                "title": "Geo Location"
              },
              "pages": {
                "anyOf": [
                  {
                    "type": "integer"
                  },
                  {
                    "type": "null"
                  }
                ],
                "default": null,
                "description": "The number of pages to scrape.",
                "title": "Pages"
              },
              "parse": {
                "anyOf": [
                  {
                    "type": "boolean"
                  },
                  {
                    "type": "null"
                  }
                ],
                "default": null,
                "description": "True will return structured data.",
                "title": "Parse"
              },
              "parsing_instructions": {
                "anyOf": [
                  {
                    "additionalProperties": true,
                    "type": "object"
                  },
                  {
                    "type": "null"
                  }
                ],
                "default": null,
                "description": "Instructions for parsing the results.",
                "title": "Parsing Instructions"
              },
              "render": {
                "anyOf": [
                  {
                    "type": "string"
                  },
                  {
                    "type": "null"
                  }
                ],
                "default": null,
                "description": "Enables JavaScript rendering.",
                "title": "Render"
              },
              "start_page": {
                "anyOf": [
                  {
                    "type": "integer"
                  },
                  {
                    "type": "null"
                  }
                ],
                "default": null,
                "description": "The starting page number.",
                "title": "Start Page"
              },
              "user_agent_type": {
                "anyOf": [
                  {
                    "type": "string"
                  },
                  {
                    "type": "null"
                  }
                ],
                "default": null,
                "description": "Device type and browser.",
                "title": "User Agent Type"
              }
            },
            "title": "OxylabsAmazonSearchScraperConfig",
            "type": "object"
          }
        },
        "description": "Scrape Amazon search results with OxylabsAmazonSearchScraperTool.\n\nGet Oxylabs account:\nhttps://dashboard.oxylabs.io/en\n\nArgs:\n    username (str): Oxylabs username.\n    password (str): Oxylabs password.\n    config: Configuration options. See ``OxylabsAmazonSearchScraperConfig``",
        "properties": {
          "config": {
            "$ref": "#/$defs/OxylabsAmazonSearchScraperConfig"
          },
          "oxylabs_api": {
            "title": "Oxylabs Api"
          }
        },
        "required": [
          "oxylabs_api",
          "config"
        ],
        "title": "OxylabsAmazonSearchScraperTool",
        "type": "object"
      },
      "name": "OxylabsAmazonSearchScraperTool",
      "package_dependencies": [
        "oxylabs"
      ],
      "run_params_schema": {
        "properties": {
          "query": {
            "description": "Amazon search term",
            "title": "Query",
            "type": "string"
          }
        },
        "required": [
          "query"
        ],
        "title": "OxylabsAmazonSearchScraperArgs",
        "type": "object"
      }
    },
    {
      "description": "Scrape Google Search results with Oxylabs Google Search Scraper",
      "env_vars": [
        {
          "default": null,
          "description": "Username for Oxylabs",
          "name": "OXYLABS_USERNAME",
          "required": true
        },
        {
          "default": null,
          "description": "Password for Oxylabs",
          "name": "OXYLABS_PASSWORD",
          "required": true
        }
      ],
      "humanized_name": "Oxylabs Google Search Scraper tool",
      "init_params_schema": {
        "$defs": {
          "EnvVar": {
            "properties": {
              "default": {
                "anyOf": [
                  {
                    "type": "string"
                  },
                  {
                    "type": "null"
                  }
                ],
                "default": null,
                "title": "Default"
              },
              "description": {
                "title": "Description",
                "type": "string"
              },
              "name": {
                "title": "Name",
                "type": "string"
              },
              "required": {
                "default": true,
                "title": "Required",
                "type": "boolean"
              }
            },
            "required": [
              "name",
              "description"
            ],
            "title": "EnvVar",
            "type": "object"
          },
          "OxylabsGoogleSearchScraperConfig": {
            "description": "Google Search Scraper configuration options:\nhttps://developers.oxylabs.io/scraper-apis/web-scraper-api/targets/google/search/search",
            "properties": {
              "callback_url": {
                "anyOf": [
                  {
                    "type": "string"
                  },
                  {
                    "type": "null"
                  }
                ],
                "default": null,
                "description": "URL to your callback endpoint.",
                "title": "Callback Url"
              },
              "context": {
                "anyOf": [
                  {
                    "items": {},
                    "type": "array"
                  },
                  {
                    "type": "null"
                  }
                ],
                "default": null,
                "description": "Additional advanced settings and controls for specialized requirements.",
                "title": "Context"
              },
              "domain": {
                "anyOf": [
                  {
                    "type": "string"
                  },
                  {
                    "type": "null"
                  }
                ],
                "default": null,
                "description": "The domain to limit the search results to.",
                "title": "Domain"
              },
              "geo_location": {
                "anyOf": [
                  {
                    "type": "string"
                  },
                  {
                    "type": "null"
                  }
                ],
                "default": null,
                "description": "The Deliver to location.",
                "title": "Geo Location"
              },
              "limit": {
                "anyOf": [
                  {
                    "type": "integer"
                  },
                  {
                    "type": "null"
                  }
                ],
                "default": null,
                "description": "Number of results to retrieve in each page.",
                "title": "Limit"
              },
              "pages": {
                "anyOf": [
                  {
                    "type": "integer"
                  },
                  {
                    "type": "null"
                  }
                ],
                "default": null,
                "description": "The number of pages to scrape.",
                "title": "Pages"
              },
              "parse": {
                "anyOf": [
                  {
                    "type": "boolean"
                  },
                  {
                    "type": "null"
                  }
                ],
                "default": null,
                "description": "True will return structured data.",
                "title": "Parse"
              },
              "parsing_instructions": {
                "anyOf": [
                  {
                    "additionalProperties": true,
                    "type": "object"
                  },
                  {
                    "type": "null"
                  }
                ],
                "default": null,
                "description": "Instructions for parsing the results.",
                "title": "Parsing Instructions"
              },
              "render": {
                "anyOf": [
                  {
                    "type": "string"
                  },
                  {
                    "type": "null"
                  }
                ],
                "default": null,
                "description": "Enables JavaScript rendering.",
                "title": "Render"
              },
              "start_page": {
                "anyOf": [
                  {
                    "type": "integer"
                  },
                  {
                    "type": "null"
                  }
                ],
                "default": null,
                "description": "The starting page number.",
                "title": "Start Page"
              },
              "user_agent_type": {
                "anyOf": [
                  {
                    "type": "string"
                  },
                  {
                    "type": "null"
                  }
                ],
                "default": null,
                "description": "Device type and browser.",
                "title": "User Agent Type"
              }
            },
            "title": "OxylabsGoogleSearchScraperConfig",
            "type": "object"
          }
        },
        "description": "Scrape Google Search results with OxylabsGoogleSearchScraperTool.\n\nGet Oxylabs account:\nhttps://dashboard.oxylabs.io/en\n\nArgs:\n    username (str): Oxylabs username.\n    password (str): Oxylabs password.\n    config: Configuration options. See ``OxylabsGoogleSearchScraperConfig``",
        "properties": {
          "config": {
            "$ref": "#/$defs/OxylabsGoogleSearchScraperConfig"
          },
          "oxylabs_api": {
            "title": "Oxylabs Api"
          }
        },
        "required": [
          "oxylabs_api",
          "config"
        ],
        "title": "OxylabsGoogleSearchScraperTool",
        "type": "object"
      },
      "name": "OxylabsGoogleSearchScraperTool",
      "package_dependencies": [
        "oxylabs"
      ],
      "run_params_schema": {
        "properties": {
          "query": {
            "description": "Search query",
            "title": "Query",
            "type": "string"
          }
        },
        "required": [
          "query"
        ],
        "title": "OxylabsGoogleSearchScraperArgs",
        "type": "object"
      }
    },
    {
      "description": "Scrape any url with Oxylabs Universal Scraper",
      "env_vars": [
        {
          "default": null,
          "description": "Username for Oxylabs",
          "name": "OXYLABS_USERNAME",
          "required": true
        },
        {
          "default": null,
          "description": "Password for Oxylabs",
          "name": "OXYLABS_PASSWORD",
          "required": true
        }
      ],
      "humanized_name": "Oxylabs Universal Scraper tool",
      "init_params_schema": {
        "$defs": {
          "EnvVar": {
            "properties": {
              "default": {
                "anyOf": [
                  {
                    "type": "string"
                  },
                  {
                    "type": "null"
                  }
                ],
                "default": null,
                "title": "Default"
              },
              "description": {
                "title": "Description",
                "type": "string"
              },
              "name": {
                "title": "Name",
                "type": "string"
              },
              "required": {
                "default": true,
                "title": "Required",
                "type": "boolean"
              }
            },
            "required": [
              "name",
              "description"
            ],
            "title": "EnvVar",
            "type": "object"
          },
          "OxylabsUniversalScraperConfig": {
            "description": "Universal Scraper configuration options:\nhttps://developers.oxylabs.io/scraper-apis/web-scraper-api/other-websites",
            "properties": {
              "callback_url": {
                "anyOf": [
                  {
                    "type": "string"
                  },
                  {
                    "type": "null"
                  }
                ],
                "default": null,
                "description": "URL to your callback endpoint.",
                "title": "Callback Url"
              },
              "context": {
                "anyOf": [
                  {
                    "items": {},
                    "type": "array"
                  },
                  {
                    "type": "null"
                  }
                ],
                "default": null,
                "description": "Additional advanced settings and controls for specialized requirements.",
                "title": "Context"
              },
              "geo_location": {
                "anyOf": [
                  {
                    "type": "string"
                  },
                  {
                    "type": "null"
                  }
                ],
                "default": null,
                "description": "The Deliver to location.",
                "title": "Geo Location"
              },
              "parse": {
                "anyOf": [
                  {
                    "type": "boolean"
                  },
                  {
                    "type": "null"
                  }
                ],
                "default": null,
                "description": "True will return structured data.",
                "title": "Parse"
              },
              "parsing_instructions": {
                "anyOf": [
                  {
                    "additionalProperties": true,
                    "type": "object"
                  },
                  {
                    "type": "null"
                  }
                ],
                "default": null,
                "description": "Instructions for parsing the results.",
                "title": "Parsing Instructions"
              },
              "render": {
                "anyOf": [
                  {
                    "type": "string"
                  },
                  {
                    "type": "null"
                  }
                ],
                "default": null,
                "description": "Enables JavaScript rendering.",
                "title": "Render"
              },
              "user_agent_type": {
                "anyOf": [
                  {
                    "type": "string"
                  },
                  {
                    "type": "null"
                  }
                ],
                "default": null,
                "description": "Device type and browser.",
                "title": "User Agent Type"
              }
            },
            "title": "OxylabsUniversalScraperConfig",
            "type": "object"
          }
        },
        "description": "Scrape any website with OxylabsUniversalScraperTool.\n\nGet Oxylabs account:\nhttps://dashboard.oxylabs.io/en\n\nArgs:\n    username (str): Oxylabs username.\n    password (str): Oxylabs password.\n    config: Configuration options. See ``OxylabsUniversalScraperConfig``",
        "properties": {
          "config": {
            "$ref": "#/$defs/OxylabsUniversalScraperConfig"
          },
          "oxylabs_api": {
            "title": "Oxylabs Api"
          }
        },
        "required": [
          "oxylabs_api",
          "config"
        ],
        "title": "OxylabsUniversalScraperTool",
        "type": "object"
      },
      "name": "OxylabsUniversalScraperTool",
      "package_dependencies": [
        "oxylabs"
      ],
      "run_params_schema": {
        "properties": {
          "url": {
            "description": "Website URL",
            "title": "Url",
            "type": "string"
          }
        },
        "required": [
          "url"
        ],
        "title": "OxylabsUniversalScraperArgs",
        "type": "object"
      }
    },
    {
      "description": "A tool that can be used to semantic search a query from a PDF's content.",
      "env_vars": [],
      "humanized_name": "Search a PDF's content",
      "init_params_schema": {
        "$defs": {
          "Adapter": {
            "properties": {},
            "title": "Adapter",
            "type": "object"
          },
          "EnvVar": {
            "properties": {
              "default": {
                "anyOf": [
                  {
                    "type": "string"
                  },
                  {
                    "type": "null"
                  }
                ],
                "default": null,
                "title": "Default"
              },
              "description": {
                "title": "Description",
                "type": "string"
              },
              "name": {
                "title": "Name",
                "type": "string"
              },
              "required": {
                "default": true,
                "title": "Required",
                "type": "boolean"
              }
            },
            "required": [
              "name",
              "description"
            ],
            "title": "EnvVar",
            "type": "object"
          }
        },
        "properties": {
          "adapter": {
            "$ref": "#/$defs/Adapter"
          },
          "config": {
            "anyOf": [
              {
                "additionalProperties": true,
                "type": "object"
              },
              {
                "type": "null"
              }
            ],
            "default": null,
            "title": "Config"
          },
          "summarize": {
            "default": false,
            "title": "Summarize",
            "type": "boolean"
          }
        },
        "title": "PDFSearchTool",
        "type": "object"
      },
      "name": "PDFSearchTool",
      "package_dependencies": [],
      "run_params_schema": {
        "description": "Input for PDFSearchTool.",
        "properties": {
          "pdf": {
            "description": "Mandatory pdf path you want to search",
            "title": "Pdf",
            "type": "string"
          },
          "query": {
            "description": "Mandatory query you want to use to search the PDF's content",
            "title": "Query",
            "type": "string"
          }
        },
        "required": [
          "query",
          "pdf"
        ],
        "title": "PDFSearchToolSchema",
        "type": "object"
      }
    },
    {
      "description": "A tool that can be used to semantic search a query from a database table's content.",
      "env_vars": [],
      "humanized_name": "Search a database's table content",
      "init_params_schema": {
        "$defs": {
          "Adapter": {
            "properties": {},
            "title": "Adapter",
            "type": "object"
          },
          "EnvVar": {
            "properties": {
              "default": {
                "anyOf": [
                  {
                    "type": "string"
                  },
                  {
                    "type": "null"
                  }
                ],
                "default": null,
                "title": "Default"
              },
              "description": {
                "title": "Description",
                "type": "string"
              },
              "name": {
                "title": "Name",
                "type": "string"
              },
              "required": {
                "default": true,
                "title": "Required",
                "type": "boolean"
              }
            },
            "required": [
              "name",
              "description"
            ],
            "title": "EnvVar",
            "type": "object"
          }
        },
        "properties": {
          "adapter": {
            "$ref": "#/$defs/Adapter"
          },
          "config": {
            "anyOf": [
              {
                "additionalProperties": true,
                "type": "object"
              },
              {
                "type": "null"
              }
            ],
            "default": null,
            "title": "Config"
          },
          "db_uri": {
            "description": "Mandatory database URI",
            "title": "Db Uri",
            "type": "string"
          },
          "summarize": {
            "default": false,
            "title": "Summarize",
            "type": "boolean"
          }
        },
        "required": [
          "db_uri"
        ],
        "title": "PGSearchTool",
        "type": "object"
      },
      "name": "PGSearchTool",
      "package_dependencies": [],
      "run_params_schema": {
        "description": "Input for PGSearchTool.",
        "properties": {
          "search_query": {
            "description": "Mandatory semantic search query you want to use to search the database's content",
            "title": "Search Query",
            "type": "string"
          }
        },
        "required": [
          "search_query"
        ],
        "title": "PGSearchToolSchema",
        "type": "object"
      }
    },
    {
      "description": "Search the web using Parallel's Search API (v1beta). Returns ranked results with compressed excerpts optimized for LLMs.",
      "env_vars": [
        {
          "default": null,
          "description": "API key for Parallel",
          "name": "PARALLEL_API_KEY",
          "required": true
        }
      ],
      "humanized_name": "Parallel Web Search Tool",
      "init_params_schema": {
        "$defs": {
          "EnvVar": {
            "properties": {
              "default": {
                "anyOf": [
                  {
                    "type": "string"
                  },
                  {
                    "type": "null"
                  }
                ],
                "default": null,
                "title": "Default"
              },
              "description": {
                "title": "Description",
                "type": "string"
              },
              "name": {
                "title": "Name",
                "type": "string"
              },
              "required": {
                "default": true,
                "title": "Required",
                "type": "boolean"
              }
            },
            "required": [
              "name",
              "description"
            ],
            "title": "EnvVar",
            "type": "object"
          }
        },
        "properties": {
          "search_url": {
            "default": "https://api.parallel.ai/v1beta/search",
            "title": "Search Url",
            "type": "string"
          }
        },
        "title": "ParallelSearchTool",
        "type": "object"
      },
      "name": "ParallelSearchTool",
      "package_dependencies": [
        "requests"
      ],
      "run_params_schema": {
        "description": "Input schema for ParallelSearchTool using the Search API (v1beta).\n\nAt least one of objective or search_queries is required.",
        "properties": {
          "max_chars_per_result": {
            "default": 6000,
            "description": "Maximum characters per result excerpt (values >30000 not guaranteed)",
            "minimum": 100,
            "title": "Max Chars Per Result",
            "type": "integer"
          },
          "max_results": {
            "default": 10,
            "description": "Maximum number of search results to return (processor limits apply)",
            "maximum": 40,
            "minimum": 1,
            "title": "Max Results",
            "type": "integer"
          },
          "objective": {
            "anyOf": [
              {
                "maxLength": 5000,
                "type": "string"
              },
              {
                "type": "null"
              }
            ],
            "default": null,
            "description": "Natural-language goal for the web research (<=5000 chars)",
            "title": "Objective"
          },
          "processor": {
            "default": "base",
            "description": "Search processor: 'base' (fast/low cost) or 'pro' (higher quality/freshness)",
            "pattern": "^(base|pro)$",
            "title": "Processor",
            "type": "string"
          },
          "search_queries": {
            "anyOf": [
              {
                "items": {
                  "maxLength": 200,
                  "type": "string"
                },
                "maxItems": 5,
                "minItems": 1,
                "type": "array"
              },
              {
                "type": "null"
              }
            ],
            "default": null,
            "description": "Optional list of keyword queries (<=5 items, each <=200 chars)",
            "title": "Search Queries"
          },
          "source_policy": {
            "anyOf": [
              {
                "additionalProperties": true,
                "type": "object"
              },
              {
                "type": "null"
              }
            ],
            "default": null,
            "description": "Optional source policy configuration",
            "title": "Source Policy"
          }
        },
        "title": "ParallelSearchInput",
        "type": "object"
      }
    },
    {
      "description": "",
      "env_vars": [
        {
          "default": null,
          "description": "API key for Patronus evaluation services",
          "name": "PATRONUS_API_KEY",
          "required": true
        }
      ],
      "humanized_name": "Patronus Evaluation Tool",
      "init_params_schema": {
        "$defs": {
          "EnvVar": {
            "properties": {
              "default": {
                "anyOf": [
                  {
                    "type": "string"
                  },
                  {
                    "type": "null"
                  }
                ],
                "default": null,
                "title": "Default"
              },
              "description": {
                "title": "Description",
                "type": "string"
              },
              "name": {
                "title": "Name",
                "type": "string"
              },
              "required": {
                "default": true,
                "title": "Required",
                "type": "boolean"
              }
            },
            "required": [
              "name",
              "description"
            ],
            "title": "EnvVar",
            "type": "object"
          }
        },
        "properties": {
          "criteria": {
            "default": [],
            "items": {
              "additionalProperties": {
                "type": "string"
              },
              "type": "object"
            },
            "title": "Criteria",
            "type": "array"
          },
          "evaluate_url": {
            "default": "https://api.patronus.ai/v1/evaluate",
            "title": "Evaluate Url",
            "type": "string"
          },
          "evaluators": {
            "default": [],
            "items": {
              "additionalProperties": {
                "type": "string"
              },
              "type": "object"
            },
            "title": "Evaluators",
            "type": "array"
          }
        },
        "title": "PatronusEvalTool",
        "type": "object"
      },
      "name": "PatronusEvalTool",
      "package_dependencies": [],
      "run_params_schema": {}
    },
    {
      "description": "This tool calls the Patronus Evaluation API that takes the following arguments:",
      "env_vars": [],
      "humanized_name": "Call Patronus API tool for evaluation of model inputs and outputs",
      "init_params_schema": {
        "$defs": {
          "EnvVar": {
            "properties": {
              "default": {
                "anyOf": [
                  {
                    "type": "string"
                  },
                  {
                    "type": "null"
                  }
                ],
                "default": null,
                "title": "Default"
              },
              "description": {
                "title": "Description",
                "type": "string"
              },
              "name": {
                "title": "Name",
                "type": "string"
              },
              "required": {
                "default": true,
                "title": "Required",
                "type": "boolean"
              }
            },
            "required": [
              "name",
              "description"
            ],
            "title": "EnvVar",
            "type": "object"
          }
        },
        "description": "PatronusEvalTool is a tool to automatically evaluate and score agent interactions.\n\nResults are logged to the Patronus platform at app.patronus.ai",
        "properties": {
          "evaluate_url": {
            "default": "https://api.patronus.ai/v1/evaluate",
            "title": "Evaluate Url",
            "type": "string"
          },
          "evaluators": {
            "default": [],
            "items": {
              "additionalProperties": {
                "type": "string"
              },
              "type": "object"
            },
            "title": "Evaluators",
            "type": "array"
          }
        },
        "title": "PatronusPredefinedCriteriaEvalTool",
        "type": "object"
      },
      "name": "PatronusPredefinedCriteriaEvalTool",
      "package_dependencies": [],
      "run_params_schema": {
        "properties": {
          "evaluated_model_gold_answer": {
            "additionalProperties": true,
            "description": "The agent's gold answer only if available",
            "title": "Evaluated Model Gold Answer",
            "type": "object"
          },
          "evaluated_model_input": {
            "additionalProperties": true,
            "description": "The agent's task description in simple text",
            "title": "Evaluated Model Input",
            "type": "object"
          },
          "evaluated_model_output": {
            "additionalProperties": true,
            "description": "The agent's output of the task",
            "title": "Evaluated Model Output",
            "type": "object"
          },
          "evaluated_model_retrieved_context": {
            "additionalProperties": true,
            "description": "The agent's context",
            "title": "Evaluated Model Retrieved Context",
            "type": "object"
          },
          "evaluators": {
            "description": "List of dictionaries containing the evaluator and criteria to evaluate the model input and output. An example input for this field: [{'evaluator': '[evaluator-from-user]', 'criteria': '[criteria-from-user]'}]",
            "items": {
              "additionalProperties": {
                "type": "string"
              },
              "type": "object"
            },
            "title": "Evaluators",
            "type": "array"
          }
        },
        "required": [
          "evaluated_model_input",
          "evaluated_model_output",
          "evaluated_model_retrieved_context",
          "evaluated_model_gold_answer",
          "evaluators"
        ],
        "title": "FixedBaseToolSchema",
        "type": "object"
      }
    },
    {
      "description": "A tool to search the Qdrant database for relevant information on internal documents.",
      "env_vars": [],
      "humanized_name": "QdrantVectorSearchTool",
      "init_params_schema": {
        "$defs": {
          "EnvVar": {
            "properties": {
              "default": {
                "anyOf": [
                  {
                    "type": "string"
                  },
                  {
                    "type": "null"
                  }
                ],
                "default": null,
                "title": "Default"
              },
              "description": {
                "title": "Description",
                "type": "string"
              },
              "name": {
                "title": "Name",
                "type": "string"
              },
              "required": {
                "default": true,
                "title": "Required",
                "type": "boolean"
              }
            },
            "required": [
              "name",
              "description"
            ],
            "title": "EnvVar",
            "type": "object"
          }
        },
        "description": "Tool to query and filter results from a Qdrant database.\n\nThis tool enables vector similarity search on internal documents stored in Qdrant,\nwith optional filtering capabilities.\n\nAttributes:\n    client: Configured QdrantClient instance\n    collection_name: Name of the Qdrant collection to search\n    limit: Maximum number of results to return\n    score_threshold: Minimum similarity score threshold\n    qdrant_url: Qdrant server URL\n    qdrant_api_key: Authentication key for Qdrant",
        "properties": {
          "collection_name": {
            "anyOf": [
              {
                "type": "string"
              },
              {
                "type": "null"
              }
            ],
            "default": null,
            "title": "Collection Name"
          },
          "filter_by": {
            "anyOf": [
              {
                "type": "string"
              },
              {
                "type": "null"
              }
            ],
            "default": null,
            "title": "Filter By"
          },
          "filter_value": {
            "anyOf": [
              {
                "type": "string"
              },
              {
                "type": "null"
              }
            ],
            "default": null,
            "title": "Filter Value"
          },
          "limit": {
            "anyOf": [
              {
                "type": "integer"
              },
              {
                "type": "null"
              }
            ],
            "default": 3,
            "title": "Limit"
          },
          "qdrant_api_key": {
            "anyOf": [
              {
                "type": "string"
              },
              {
                "type": "null"
              }
            ],
            "default": null,
            "description": "The API key for the Qdrant server",
            "title": "Qdrant Api Key"
          },
          "qdrant_url": {
            "description": "The URL of the Qdrant server",
            "title": "Qdrant Url",
            "type": "string"
          },
          "query": {
            "anyOf": [
              {
                "type": "string"
              },
              {
                "type": "null"
              }
            ],
            "default": null,
            "title": "Query"
          },
          "score_threshold": {
            "default": 0.35,
            "title": "Score Threshold",
            "type": "number"
          }
        },
        "required": [
          "qdrant_url"
        ],
        "title": "QdrantVectorSearchTool",
        "type": "object"
      },
      "name": "QdrantVectorSearchTool",
      "package_dependencies": [
        "qdrant-client"
      ],
      "run_params_schema": {
        "description": "Input for QdrantTool.",
        "properties": {
          "filter_by": {
            "anyOf": [
              {
                "type": "string"
              },
              {
                "type": "null"
              }
            ],
            "default": null,
            "description": "Filter by properties. Pass only the properties, not the question.",
            "title": "Filter By"
          },
          "filter_value": {
            "anyOf": [
              {
                "type": "string"
              },
              {
                "type": "null"
              }
            ],
            "default": null,
            "description": "Filter by value. Pass only the value, not the question.",
            "title": "Filter Value"
          },
          "query": {
            "description": "The query to search retrieve relevant information from the Qdrant database. Pass only the query, not the question.",
            "title": "Query",
            "type": "string"
          }
        },
        "required": [
          "query"
        ],
        "title": "QdrantToolSchema",
        "type": "object"
      }
    },
    {
      "description": "A knowledge base that can be used to answer questions.",
      "env_vars": [],
      "humanized_name": "Knowledge base",
      "init_params_schema": {
        "$defs": {
          "Adapter": {
            "properties": {},
            "title": "Adapter",
            "type": "object"
          },
          "EnvVar": {
            "properties": {
              "default": {
                "anyOf": [
                  {
                    "type": "string"
                  },
                  {
                    "type": "null"
                  }
                ],
                "default": null,
                "title": "Default"
              },
              "description": {
                "title": "Description",
                "type": "string"
              },
              "name": {
                "title": "Name",
                "type": "string"
              },
              "required": {
                "default": true,
                "title": "Required",
                "type": "boolean"
              }
            },
            "required": [
              "name",
              "description"
            ],
            "title": "EnvVar",
            "type": "object"
          }
        },
        "properties": {
          "adapter": {
            "$ref": "#/$defs/Adapter"
          },
          "config": {
            "anyOf": [
              {
                "additionalProperties": true,
                "type": "object"
              },
              {
                "type": "null"
              }
            ],
            "default": null,
            "title": "Config"
          },
          "summarize": {
            "default": false,
            "title": "Summarize",
            "type": "boolean"
          }
        },
        "title": "RagTool",
        "type": "object"
      },
      "name": "RagTool",
      "package_dependencies": [],
      "run_params_schema": {}
    },
    {
      "description": "A tool that can be used to read a website content.",
      "env_vars": [],
      "humanized_name": "Read a website content",
      "init_params_schema": {
        "$defs": {
          "EnvVar": {
            "properties": {
              "default": {
                "anyOf": [
                  {
                    "type": "string"
                  },
                  {
                    "type": "null"
                  }
                ],
                "default": null,
                "title": "Default"
              },
              "description": {
                "title": "Description",
                "type": "string"
              },
              "name": {
                "title": "Name",
                "type": "string"
              },
              "required": {
                "default": true,
                "title": "Required",
                "type": "boolean"
              }
            },
            "required": [
              "name",
              "description"
            ],
            "title": "EnvVar",
            "type": "object"
          }
        },
        "properties": {
          "cookies": {
            "anyOf": [
              {
                "additionalProperties": true,
                "type": "object"
              },
              {
                "type": "null"
              }
            ],
            "default": null,
            "title": "Cookies"
          },
          "css_element": {
            "anyOf": [
              {
                "type": "string"
              },
              {
                "type": "null"
              }
            ],
            "default": null,
            "title": "Css Element"
          },
          "headers": {
            "anyOf": [
              {
                "additionalProperties": true,
                "type": "object"
              },
              {
                "type": "null"
              }
            ],
            "default": {
              "Accept": "text/html,application/xhtml+xml,application/xml;q=0.9,image/avif,image/webp,image/apng,*/*;q=0.8,application/signed-exchange;v=b3;q=0.9",
              "Accept-Encoding": "gzip, deflate, br",
              "Accept-Language": "en-US,en;q=0.9",
              "Connection": "keep-alive",
              "Referer": "https://www.google.com/",
              "Upgrade-Insecure-Requests": "1",
              "User-Agent": "Mozilla/5.0 (Windows NT 10.0; Win64; x64) AppleWebKit/537.36 (KHTML, like Gecko) Chrome/96.0.4664.110 Safari/537.36"
            },
            "title": "Headers"
          },
          "website_url": {
            "anyOf": [
              {
                "type": "string"
              },
              {
                "type": "null"
              }
            ],
            "default": null,
            "title": "Website Url"
          }
        },
        "title": "ScrapeElementFromWebsiteTool",
        "type": "object"
      },
      "name": "ScrapeElementFromWebsiteTool",
      "package_dependencies": [],
      "run_params_schema": {
        "description": "Input for ScrapeElementFromWebsiteTool.",
        "properties": {
          "css_element": {
            "description": "Mandatory css reference for element to scrape from the website",
            "title": "Css Element",
            "type": "string"
          },
          "website_url": {
            "description": "Mandatory website url to read the file",
            "title": "Website Url",
            "type": "string"
          }
        },
        "required": [
          "website_url",
          "css_element"
        ],
        "title": "ScrapeElementFromWebsiteToolSchema",
        "type": "object"
      }
    },
    {
      "description": "A tool that can be used to read a website content.",
      "env_vars": [],
      "humanized_name": "Read website content",
      "init_params_schema": {
        "$defs": {
          "EnvVar": {
            "properties": {
              "default": {
                "anyOf": [
                  {
                    "type": "string"
                  },
                  {
                    "type": "null"
                  }
                ],
                "default": null,
                "title": "Default"
              },
              "description": {
                "title": "Description",
                "type": "string"
              },
              "name": {
                "title": "Name",
                "type": "string"
              },
              "required": {
                "default": true,
                "title": "Required",
                "type": "boolean"
              }
            },
            "required": [
              "name",
              "description"
            ],
            "title": "EnvVar",
            "type": "object"
          }
        },
        "properties": {
          "cookies": {
            "anyOf": [
              {
                "additionalProperties": true,
                "type": "object"
              },
              {
                "type": "null"
              }
            ],
            "default": null,
            "title": "Cookies"
          },
          "headers": {
            "anyOf": [
              {
                "additionalProperties": true,
                "type": "object"
              },
              {
                "type": "null"
              }
            ],
            "default": {
              "Accept": "text/html,application/xhtml+xml,application/xml;q=0.9,image/avif,image/webp,image/apng,*/*;q=0.8,application/signed-exchange;v=b3;q=0.9",
              "Accept-Language": "en-US,en;q=0.9",
              "Connection": "keep-alive",
              "Referer": "https://www.google.com/",
              "Upgrade-Insecure-Requests": "1",
              "User-Agent": "Mozilla/5.0 (Windows NT 10.0; Win64; x64) AppleWebKit/537.36 (KHTML, like Gecko) Chrome/96.0.4664.110 Safari/537.36"
            },
            "title": "Headers"
          },
          "website_url": {
            "anyOf": [
              {
                "type": "string"
              },
              {
                "type": "null"
              }
            ],
            "default": null,
            "title": "Website Url"
          }
        },
        "title": "ScrapeWebsiteTool",
        "type": "object"
      },
      "name": "ScrapeWebsiteTool",
      "package_dependencies": [],
      "run_params_schema": {
        "description": "Input for ScrapeWebsiteTool.",
        "properties": {
          "website_url": {
            "description": "Mandatory website url to read the file",
            "title": "Website Url",
            "type": "string"
          }
        },
        "required": [
          "website_url"
        ],
        "title": "ScrapeWebsiteToolSchema",
        "type": "object"
      }
    },
    {
      "description": "A tool that uses Scrapegraph AI to intelligently scrape website content.",
      "env_vars": [
        {
          "default": null,
          "description": "API key for Scrapegraph AI services",
          "name": "SCRAPEGRAPH_API_KEY",
          "required": false
        }
      ],
      "humanized_name": "Scrapegraph website scraper",
      "init_params_schema": {
        "$defs": {
          "EnvVar": {
            "properties": {
              "default": {
                "anyOf": [
                  {
                    "type": "string"
                  },
                  {
                    "type": "null"
                  }
                ],
                "default": null,
                "title": "Default"
              },
              "description": {
                "title": "Description",
                "type": "string"
              },
              "name": {
                "title": "Name",
                "type": "string"
              },
              "required": {
                "default": true,
                "title": "Required",
                "type": "boolean"
              }
            },
            "required": [
              "name",
              "description"
            ],
            "title": "EnvVar",
            "type": "object"
          }
        },
        "description": "A tool that uses Scrapegraph AI to intelligently scrape website content.\n\nRaises:\n    ValueError: If API key is missing or URL format is invalid\n    RateLimitError: If API rate limits are exceeded\n    RuntimeError: If scraping operation fails",
        "properties": {
          "api_key": {
            "anyOf": [
              {
                "type": "string"
              },
              {
                "type": "null"
              }
            ],
            "default": null,
            "title": "Api Key"
          },
          "enable_logging": {
            "default": false,
            "title": "Enable Logging",
            "type": "boolean"
          },
          "user_prompt": {
            "anyOf": [
              {
                "type": "string"
              },
              {
                "type": "null"
              }
            ],
            "default": null,
            "title": "User Prompt"
          },
          "website_url": {
            "anyOf": [
              {
                "type": "string"
              },
              {
                "type": "null"
              }
            ],
            "default": null,
            "title": "Website Url"
          }
        },
        "title": "ScrapegraphScrapeTool",
        "type": "object"
      },
      "name": "ScrapegraphScrapeTool",
      "package_dependencies": [
        "scrapegraph-py"
      ],
      "run_params_schema": {
        "description": "Input for ScrapegraphScrapeTool.",
        "properties": {
          "user_prompt": {
            "default": "Extract the main content of the webpage",
            "description": "Prompt to guide the extraction of content",
            "title": "User Prompt",
            "type": "string"
          },
          "website_url": {
            "description": "Mandatory website url to scrape",
            "title": "Website Url",
            "type": "string"
          }
        },
        "required": [
          "website_url"
        ],
        "title": "ScrapegraphScrapeToolSchema",
        "type": "object"
      }
    },
    {
      "description": "Scrape a webpage url using Scrapfly and return its content as markdown or text",
      "env_vars": [
        {
          "default": null,
          "description": "API key for Scrapfly",
          "name": "SCRAPFLY_API_KEY",
          "required": true
        }
      ],
      "humanized_name": "Scrapfly web scraping API tool",
      "init_params_schema": {
        "$defs": {
          "EnvVar": {
            "properties": {
              "default": {
                "anyOf": [
                  {
                    "type": "string"
                  },
                  {
                    "type": "null"
                  }
                ],
                "default": null,
                "title": "Default"
              },
              "description": {
                "title": "Description",
                "type": "string"
              },
              "name": {
                "title": "Name",
                "type": "string"
              },
              "required": {
                "default": true,
                "title": "Required",
                "type": "boolean"
              }
            },
            "required": [
              "name",
              "description"
            ],
            "title": "EnvVar",
            "type": "object"
          }
        },
        "properties": {
          "api_key": {
            "default": null,
            "title": "Api Key",
            "type": "string"
          },
          "scrapfly": {
            "anyOf": [
              {},
              {
                "type": "null"
              }
            ],
            "default": null,
            "title": "Scrapfly"
          }
        },
        "title": "ScrapflyScrapeWebsiteTool",
        "type": "object"
      },
      "name": "ScrapflyScrapeWebsiteTool",
      "package_dependencies": [
        "scrapfly-sdk"
      ],
      "run_params_schema": {
        "properties": {
          "ignore_scrape_failures": {
            "anyOf": [
              {
                "type": "boolean"
              },
              {
                "type": "null"
              }
            ],
            "default": null,
            "description": "whether to ignore failures",
            "title": "Ignore Scrape Failures"
          },
          "scrape_config": {
            "anyOf": [
              {
                "additionalProperties": true,
                "type": "object"
              },
              {
                "type": "null"
              }
            ],
            "default": null,
            "description": "Scrapfly request scrape config",
            "title": "Scrape Config"
          },
          "scrape_format": {
            "anyOf": [
              {
                "enum": [
                  "raw",
                  "markdown",
                  "text"
                ],
                "type": "string"
              },
              {
                "type": "null"
              }
            ],
            "default": "markdown",
            "description": "Webpage extraction format",
            "title": "Scrape Format"
          },
          "url": {
            "description": "Webpage URL",
            "title": "Url",
            "type": "string"
          }
        },
        "required": [
          "url"
        ],
        "title": "ScrapflyScrapeWebsiteToolSchema",
        "type": "object"
      }
    },
    {
      "description": "A tool that can be used to read a website content.",
      "env_vars": [],
      "humanized_name": "Read a website content",
      "init_params_schema": {
        "$defs": {
          "EnvVar": {
            "properties": {
              "default": {
                "anyOf": [
                  {
                    "type": "string"
                  },
                  {
                    "type": "null"
                  }
                ],
                "default": null,
                "title": "Default"
              },
              "description": {
                "title": "Description",
                "type": "string"
              },
              "name": {
                "title": "Name",
                "type": "string"
              },
              "required": {
                "default": true,
                "title": "Required",
                "type": "boolean"
              }
            },
            "required": [
              "name",
              "description"
            ],
            "title": "EnvVar",
            "type": "object"
          }
        },
        "properties": {
          "cookie": {
            "anyOf": [
              {
                "additionalProperties": true,
                "type": "object"
              },
              {
                "type": "null"
              }
            ],
            "default": null,
            "title": "Cookie"
          },
          "css_element": {
            "anyOf": [
              {
                "type": "string"
              },
              {
                "type": "null"
              }
            ],
            "default": null,
            "title": "Css Element"
          },
          "driver": {
            "anyOf": [
              {},
              {
                "type": "null"
              }
            ],
            "default": null,
            "title": "Driver"
          },
          "return_html": {
            "anyOf": [
              {
                "type": "boolean"
              },
              {
                "type": "null"
              }
            ],
            "default": false,
            "title": "Return Html"
          },
          "wait_time": {
            "anyOf": [
              {
                "type": "integer"
              },
              {
                "type": "null"
              }
            ],
            "default": 3,
            "title": "Wait Time"
          },
          "website_url": {
            "anyOf": [
              {
                "type": "string"
              },
              {
                "type": "null"
              }
            ],
            "default": null,
            "title": "Website Url"
          }
        },
        "title": "SeleniumScrapingTool",
        "type": "object"
      },
      "name": "SeleniumScrapingTool",
      "package_dependencies": [
        "selenium",
        "webdriver-manager"
      ],
      "run_params_schema": {
        "description": "Input for SeleniumScrapingTool.",
        "properties": {
          "css_element": {
            "description": "Mandatory css reference for element to scrape from the website",
            "title": "Css Element",
            "type": "string"
          },
          "website_url": {
            "description": "Mandatory website url to read the file. Must start with http:// or https://",
            "title": "Website Url",
            "type": "string"
          }
        },
        "required": [
          "website_url",
          "css_element"
        ],
        "title": "SeleniumScrapingToolSchema",
        "type": "object"
      }
    },
    {
      "description": "A tool to perform to perform a Google search with a search_query.",
      "env_vars": [
        {
          "default": null,
          "description": "API key for SerpApi searches",
          "name": "SERPAPI_API_KEY",
          "required": true
        }
      ],
      "humanized_name": "Google Search",
      "init_params_schema": {
        "$defs": {
          "EnvVar": {
            "properties": {
              "default": {
                "anyOf": [
                  {
                    "type": "string"
                  },
                  {
                    "type": "null"
                  }
                ],
                "default": null,
                "title": "Default"
              },
              "description": {
                "title": "Description",
                "type": "string"
              },
              "name": {
                "title": "Name",
                "type": "string"
              },
              "required": {
                "default": true,
                "title": "Required",
                "type": "boolean"
              }
            },
            "required": [
              "name",
              "description"
            ],
            "title": "EnvVar",
            "type": "object"
          }
        },
        "properties": {
          "client": {
            "anyOf": [
              {},
              {
                "type": "null"
              }
            ],
            "default": null,
            "title": "Client"
          }
        },
        "title": "SerpApiGoogleSearchTool",
        "type": "object"
      },
      "name": "SerpApiGoogleSearchTool",
      "package_dependencies": [
        "serpapi"
      ],
      "run_params_schema": {
        "description": "Input for Google Search.",
        "properties": {
          "location": {
            "anyOf": [
              {
                "type": "string"
              },
              {
                "type": "null"
              }
            ],
            "default": null,
            "description": "Location you want the search to be performed in.",
            "title": "Location"
          },
          "search_query": {
            "description": "Mandatory search query you want to use to Google search.",
            "title": "Search Query",
            "type": "string"
          }
        },
        "required": [
          "search_query"
        ],
        "title": "SerpApiGoogleSearchToolSchema",
        "type": "object"
      }
    },
    {
      "description": "A tool to perform search on Google shopping with a search_query.",
      "env_vars": [
        {
          "default": null,
          "description": "API key for SerpApi searches",
          "name": "SERPAPI_API_KEY",
          "required": true
        }
      ],
      "humanized_name": "Google Shopping",
      "init_params_schema": {
        "$defs": {
          "EnvVar": {
            "properties": {
              "default": {
                "anyOf": [
                  {
                    "type": "string"
                  },
                  {
                    "type": "null"
                  }
                ],
                "default": null,
                "title": "Default"
              },
              "description": {
                "title": "Description",
                "type": "string"
              },
              "name": {
                "title": "Name",
                "type": "string"
              },
              "required": {
                "default": true,
                "title": "Required",
                "type": "boolean"
              }
            },
            "required": [
              "name",
              "description"
            ],
            "title": "EnvVar",
            "type": "object"
          }
        },
        "properties": {
          "client": {
            "anyOf": [
              {},
              {
                "type": "null"
              }
            ],
            "default": null,
            "title": "Client"
          }
        },
        "title": "SerpApiGoogleShoppingTool",
        "type": "object"
      },
      "name": "SerpApiGoogleShoppingTool",
      "package_dependencies": [
        "serpapi"
      ],
      "run_params_schema": {
        "description": "Input for Google Shopping.",
        "properties": {
          "location": {
            "anyOf": [
              {
                "type": "string"
              },
              {
                "type": "null"
              }
            ],
            "default": null,
            "description": "Location you want the search to be performed in.",
            "title": "Location"
          },
          "search_query": {
            "description": "Mandatory search query you want to use to Google shopping.",
            "title": "Search Query",
            "type": "string"
          }
        },
        "required": [
          "search_query"
        ],
        "title": "SerpApiGoogleShoppingToolSchema",
        "type": "object"
      }
    },
    {
      "description": "A tool that can be used to search the internet with a search_query. Supports different search types: 'search' (default), 'news'",
      "env_vars": [
        {
          "default": null,
          "description": "API key for Serper",
          "name": "SERPER_API_KEY",
          "required": true
        }
      ],
      "humanized_name": "Search the internet with Serper",
      "init_params_schema": {
        "$defs": {
          "EnvVar": {
            "properties": {
              "default": {
                "anyOf": [
                  {
                    "type": "string"
                  },
                  {
                    "type": "null"
                  }
                ],
                "default": null,
                "title": "Default"
              },
              "description": {
                "title": "Description",
                "type": "string"
              },
              "name": {
                "title": "Name",
                "type": "string"
              },
              "required": {
                "default": true,
                "title": "Required",
                "type": "boolean"
              }
            },
            "required": [
              "name",
              "description"
            ],
            "title": "EnvVar",
            "type": "object"
          }
        },
        "properties": {
          "base_url": {
            "default": "https://google.serper.dev",
            "title": "Base Url",
            "type": "string"
          },
          "country": {
            "anyOf": [
              {
                "type": "string"
              },
              {
                "type": "null"
              }
            ],
            "default": "",
            "title": "Country"
          },
          "locale": {
            "anyOf": [
              {
                "type": "string"
              },
              {
                "type": "null"
              }
            ],
            "default": "",
            "title": "Locale"
          },
          "location": {
            "anyOf": [
              {
                "type": "string"
              },
              {
                "type": "null"
              }
            ],
            "default": "",
            "title": "Location"
          },
          "n_results": {
            "default": 10,
            "title": "N Results",
            "type": "integer"
          },
          "save_file": {
            "default": false,
            "title": "Save File",
            "type": "boolean"
          },
          "search_type": {
            "default": "search",
            "title": "Search Type",
            "type": "string"
          }
        },
        "title": "SerperDevTool",
        "type": "object"
      },
      "name": "SerperDevTool",
      "package_dependencies": [],
      "run_params_schema": {
        "description": "Input for SerperDevTool.",
        "properties": {
          "search_query": {
            "description": "Mandatory search query you want to use to search the internet",
            "title": "Search Query",
            "type": "string"
          }
        },
        "required": [
          "search_query"
        ],
        "title": "SerperDevToolSchema",
        "type": "object"
      }
    },
    {
      "description": "Scrapes website content using Serper's scraping API. This tool can extract clean, readable content from any website URL, optionally including markdown formatting for better structure.",
      "env_vars": [
        {
          "default": null,
          "description": "API key for Serper",
          "name": "SERPER_API_KEY",
          "required": true
        }
      ],
      "humanized_name": "serper_scrape_website",
      "init_params_schema": {
        "$defs": {
          "EnvVar": {
            "properties": {
              "default": {
                "anyOf": [
                  {
                    "type": "string"
                  },
                  {
                    "type": "null"
                  }
                ],
                "default": null,
                "title": "Default"
              },
              "description": {
                "title": "Description",
                "type": "string"
              },
              "name": {
                "title": "Name",
                "type": "string"
              },
              "required": {
                "default": true,
                "title": "Required",
                "type": "boolean"
              }
            },
            "required": [
              "name",
              "description"
            ],
            "title": "EnvVar",
            "type": "object"
          }
        },
        "properties": {},
        "title": "SerperScrapeWebsiteTool",
        "type": "object"
      },
      "name": "SerperScrapeWebsiteTool",
      "package_dependencies": [],
      "run_params_schema": {
        "description": "Input schema for SerperScrapeWebsite.",
        "properties": {
          "include_markdown": {
            "default": true,
            "description": "Whether to include markdown formatting in the scraped content",
            "title": "Include Markdown",
            "type": "boolean"
          },
          "url": {
            "description": "The URL of the website to scrape",
            "title": "Url",
            "type": "string"
          }
        },
        "required": [
          "url"
        ],
        "title": "SerperScrapeWebsiteInput",
        "type": "object"
      }
    },
    {
      "description": "A tool to perform to perform a job search in the US with a search_query.",
      "env_vars": [
        {
          "default": null,
          "description": "API key for Serply services",
          "name": "SERPLY_API_KEY",
          "required": true
        }
      ],
      "humanized_name": "Job Search",
      "init_params_schema": {
        "$defs": {
          "Adapter": {
            "properties": {},
            "title": "Adapter",
            "type": "object"
          },
          "EnvVar": {
            "properties": {
              "default": {
                "anyOf": [
                  {
                    "type": "string"
                  },
                  {
                    "type": "null"
                  }
                ],
                "default": null,
                "title": "Default"
              },
              "description": {
                "title": "Description",
                "type": "string"
              },
              "name": {
                "title": "Name",
                "type": "string"
              },
              "required": {
                "default": true,
                "title": "Required",
                "type": "boolean"
              }
            },
            "required": [
              "name",
              "description"
            ],
            "title": "EnvVar",
            "type": "object"
          }
        },
        "properties": {
          "adapter": {
            "$ref": "#/$defs/Adapter"
          },
          "config": {
            "anyOf": [
              {
                "additionalProperties": true,
                "type": "object"
              },
              {
                "type": "null"
              }
            ],
            "default": null,
            "title": "Config"
          },
          "headers": {
            "anyOf": [
              {
                "additionalProperties": true,
                "type": "object"
              },
              {
                "type": "null"
              }
            ],
            "default": {},
            "title": "Headers"
          },
          "proxy_location": {
            "anyOf": [
              {
                "type": "string"
              },
              {
                "type": "null"
              }
            ],
            "default": "US",
            "title": "Proxy Location"
          },
          "request_url": {
            "default": "https://api.serply.io/v1/job/search/",
            "title": "Request Url",
            "type": "string"
          },
          "summarize": {
            "default": false,
            "title": "Summarize",
            "type": "boolean"
          }
        },
        "title": "SerplyJobSearchTool",
        "type": "object"
      },
      "name": "SerplyJobSearchTool",
      "package_dependencies": [],
      "run_params_schema": {
        "description": "Input for Job Search.",
        "properties": {
          "search_query": {
            "description": "Mandatory search query you want to use to fetch jobs postings.",
            "title": "Search Query",
            "type": "string"
          }
        },
        "required": [
          "search_query"
        ],
        "title": "SerplyJobSearchToolSchema",
        "type": "object"
      }
    },
    {
      "description": "A tool to perform News article search with a search_query.",
      "env_vars": [
        {
          "default": null,
          "description": "API key for Serply services",
          "name": "SERPLY_API_KEY",
          "required": true
        }
      ],
      "humanized_name": "News Search",
      "init_params_schema": {
        "$defs": {
          "EnvVar": {
            "properties": {
              "default": {
                "anyOf": [
                  {
                    "type": "string"
                  },
                  {
                    "type": "null"
                  }
                ],
                "default": null,
                "title": "Default"
              },
              "description": {
                "title": "Description",
                "type": "string"
              },
              "name": {
                "title": "Name",
                "type": "string"
              },
              "required": {
                "default": true,
                "title": "Required",
                "type": "boolean"
              }
            },
            "required": [
              "name",
              "description"
            ],
            "title": "EnvVar",
            "type": "object"
          }
        },
        "properties": {
          "headers": {
            "anyOf": [
              {
                "additionalProperties": true,
                "type": "object"
              },
              {
                "type": "null"
              }
            ],
            "default": {},
            "title": "Headers"
          },
          "limit": {
            "anyOf": [
              {
                "type": "integer"
              },
              {
                "type": "null"
              }
            ],
            "default": 10,
            "title": "Limit"
          },
          "proxy_location": {
            "anyOf": [
              {
                "type": "string"
              },
              {
                "type": "null"
              }
            ],
            "default": "US",
            "title": "Proxy Location"
          },
          "search_url": {
            "default": "https://api.serply.io/v1/news/",
            "title": "Search Url",
            "type": "string"
          }
        },
        "title": "SerplyNewsSearchTool",
        "type": "object"
      },
      "name": "SerplyNewsSearchTool",
      "package_dependencies": [],
      "run_params_schema": {
        "description": "Input for Serply News Search.",
        "properties": {
          "search_query": {
            "description": "Mandatory search query you want to use to fetch news articles",
            "title": "Search Query",
            "type": "string"
          }
        },
        "required": [
          "search_query"
        ],
        "title": "SerplyNewsSearchToolSchema",
        "type": "object"
      }
    },
    {
      "description": "A tool to perform scholarly literature search with a search_query.",
      "env_vars": [
        {
          "default": null,
          "description": "API key for Serply services",
          "name": "SERPLY_API_KEY",
          "required": true
        }
      ],
      "humanized_name": "Scholar Search",
      "init_params_schema": {
        "$defs": {
          "EnvVar": {
            "properties": {
              "default": {
                "anyOf": [
                  {
                    "type": "string"
                  },
                  {
                    "type": "null"
                  }
                ],
                "default": null,
                "title": "Default"
              },
              "description": {
                "title": "Description",
                "type": "string"
              },
              "name": {
                "title": "Name",
                "type": "string"
              },
              "required": {
                "default": true,
                "title": "Required",
                "type": "boolean"
              }
            },
            "required": [
              "name",
              "description"
            ],
            "title": "EnvVar",
            "type": "object"
          }
        },
        "properties": {
          "headers": {
            "anyOf": [
              {
                "additionalProperties": true,
                "type": "object"
              },
              {
                "type": "null"
              }
            ],
            "default": {},
            "title": "Headers"
          },
          "hl": {
            "anyOf": [
              {
                "type": "string"
              },
              {
                "type": "null"
              }
            ],
            "default": "us",
            "title": "Hl"
          },
          "proxy_location": {
            "anyOf": [
              {
                "type": "string"
              },
              {
                "type": "null"
              }
            ],
            "default": "US",
            "title": "Proxy Location"
          },
          "search_url": {
            "default": "https://api.serply.io/v1/scholar/",
            "title": "Search Url",
            "type": "string"
          }
        },
        "title": "SerplyScholarSearchTool",
        "type": "object"
      },
      "name": "SerplyScholarSearchTool",
      "package_dependencies": [],
      "run_params_schema": {
        "description": "Input for Serply Scholar Search.",
        "properties": {
          "search_query": {
            "description": "Mandatory search query you want to use to fetch scholarly literature",
            "title": "Search Query",
            "type": "string"
          }
        },
        "required": [
          "search_query"
        ],
        "title": "SerplyScholarSearchToolSchema",
        "type": "object"
      }
    },
    {
      "description": "A tool to perform Google search with a search_query.",
      "env_vars": [
        {
          "default": null,
          "description": "API key for Serply services",
          "name": "SERPLY_API_KEY",
          "required": true
        }
      ],
      "humanized_name": "Google Search",
      "init_params_schema": {
        "$defs": {
          "EnvVar": {
            "properties": {
              "default": {
                "anyOf": [
                  {
                    "type": "string"
                  },
                  {
                    "type": "null"
                  }
                ],
                "default": null,
                "title": "Default"
              },
              "description": {
                "title": "Description",
                "type": "string"
              },
              "name": {
                "title": "Name",
                "type": "string"
              },
              "required": {
                "default": true,
                "title": "Required",
                "type": "boolean"
              }
            },
            "required": [
              "name",
              "description"
            ],
            "title": "EnvVar",
            "type": "object"
          }
        },
        "properties": {
          "device_type": {
            "anyOf": [
              {
                "type": "string"
              },
              {
                "type": "null"
              }
            ],
            "default": "desktop",
            "title": "Device Type"
          },
          "headers": {
            "anyOf": [
              {
                "additionalProperties": true,
                "type": "object"
              },
              {
                "type": "null"
              }
            ],
            "default": {},
            "title": "Headers"
          },
          "hl": {
            "anyOf": [
              {
                "type": "string"
              },
              {
                "type": "null"
              }
            ],
            "default": "us",
            "title": "Hl"
          },
          "limit": {
            "anyOf": [
              {
                "type": "integer"
              },
              {
                "type": "null"
              }
            ],
            "default": 10,
            "title": "Limit"
          },
          "proxy_location": {
            "anyOf": [
              {
                "type": "string"
              },
              {
                "type": "null"
              }
            ],
            "default": "US",
            "title": "Proxy Location"
          },
          "query_payload": {
            "anyOf": [
              {
                "additionalProperties": true,
                "type": "object"
              },
              {
                "type": "null"
              }
            ],
            "default": {},
            "title": "Query Payload"
          },
          "search_url": {
            "default": "https://api.serply.io/v1/search/",
            "title": "Search Url",
            "type": "string"
          }
        },
        "title": "SerplyWebSearchTool",
        "type": "object"
      },
      "name": "SerplyWebSearchTool",
      "package_dependencies": [],
      "run_params_schema": {
        "description": "Input for Serply Web Search.",
        "properties": {
          "search_query": {
            "description": "Mandatory search query you want to use to Google search",
            "title": "Search Query",
            "type": "string"
          }
        },
        "required": [
          "search_query"
        ],
        "title": "SerplyWebSearchToolSchema",
        "type": "object"
      }
    },
    {
      "description": "A tool to perform convert a webpage to markdown to make it easier for LLMs to understand",
      "env_vars": [
        {
          "default": null,
          "description": "API key for Serply services",
          "name": "SERPLY_API_KEY",
          "required": true
        }
      ],
      "humanized_name": "Webpage to Markdown",
      "init_params_schema": {
        "$defs": {
          "Adapter": {
            "properties": {},
            "title": "Adapter",
            "type": "object"
          },
          "EnvVar": {
            "properties": {
              "default": {
                "anyOf": [
                  {
                    "type": "string"
                  },
                  {
                    "type": "null"
                  }
                ],
                "default": null,
                "title": "Default"
              },
              "description": {
                "title": "Description",
                "type": "string"
              },
              "name": {
                "title": "Name",
                "type": "string"
              },
              "required": {
                "default": true,
                "title": "Required",
                "type": "boolean"
              }
            },
            "required": [
              "name",
              "description"
            ],
            "title": "EnvVar",
            "type": "object"
          }
        },
        "properties": {
          "adapter": {
            "$ref": "#/$defs/Adapter"
          },
          "config": {
            "anyOf": [
              {
                "additionalProperties": true,
                "type": "object"
              },
              {
                "type": "null"
              }
            ],
            "default": null,
            "title": "Config"
          },
          "headers": {
            "anyOf": [
              {
                "additionalProperties": true,
                "type": "object"
              },
              {
                "type": "null"
              }
            ],
            "default": {},
            "title": "Headers"
          },
          "proxy_location": {
            "anyOf": [
              {
                "type": "string"
              },
              {
                "type": "null"
              }
            ],
            "default": "US",
            "title": "Proxy Location"
          },
          "request_url": {
            "default": "https://api.serply.io/v1/request",
            "title": "Request Url",
            "type": "string"
          },
          "summarize": {
            "default": false,
            "title": "Summarize",
            "type": "boolean"
          }
        },
        "title": "SerplyWebpageToMarkdownTool",
        "type": "object"
      },
      "name": "SerplyWebpageToMarkdownTool",
      "package_dependencies": [],
      "run_params_schema": {
        "description": "Input for Serply Search.",
        "properties": {
          "url": {
            "description": "Mandatory url you want to use to fetch and convert to markdown",
            "title": "Url",
            "type": "string"
          }
        },
        "required": [
          "url"
        ],
        "title": "SerplyWebpageToMarkdownToolSchema",
        "type": "object"
      }
    },
    {
      "description": "A tool that can be used to semantic search a query from a database.",
      "env_vars": [
        {
          "default": null,
          "description": "A comprehensive URL string that can encapsulate host, port, username, password, and database information, often used in environments like SingleStore notebooks or specific frameworks. For example: 'me:p455w0rd@s2-host.com/my_db'",
          "name": "SINGLESTOREDB_URL",
          "required": false
        },
        {
          "default": null,
          "description": "Specifies the hostname, IP address, or URL of the SingleStoreDB workspace or cluster",
          "name": "SINGLESTOREDB_HOST",
          "required": false
        },
        {
          "default": null,
          "description": "Defines the port number on which the SingleStoreDB server is listening",
          "name": "SINGLESTOREDB_PORT",
          "required": false
        },
        {
          "default": null,
          "description": "Specifies the database user name",
          "name": "SINGLESTOREDB_USER",
          "required": false
        },
        {
          "default": null,
          "description": "Specifies the database user password",
          "name": "SINGLESTOREDB_PASSWORD",
          "required": false
        },
        {
          "default": null,
          "description": "Name of the database to connect to",
          "name": "SINGLESTOREDB_DATABASE",
          "required": false
        },
        {
          "default": null,
          "description": "File containing SSL key",
          "name": "SINGLESTOREDB_SSL_KEY",
          "required": false
        },
        {
          "default": null,
          "description": "File containing SSL certificate",
          "name": "SINGLESTOREDB_SSL_CERT",
          "required": false
        },
        {
          "default": null,
          "description": "File containing SSL certificate authority",
          "name": "SINGLESTOREDB_SSL_CA",
          "required": false
        },
        {
          "default": null,
          "description": "The timeout for connecting to the database in seconds",
          "name": "SINGLESTOREDB_CONNECT_TIMEOUT",
          "required": false
        }
      ],
      "humanized_name": "Search a database's table(s) content",
      "init_params_schema": {
        "$defs": {
          "EnvVar": {
            "properties": {
              "default": {
                "anyOf": [
                  {
                    "type": "string"
                  },
                  {
                    "type": "null"
                  }
                ],
                "default": null,
                "title": "Default"
              },
              "description": {
                "title": "Description",
                "type": "string"
              },
              "name": {
                "title": "Name",
                "type": "string"
              },
              "required": {
                "default": true,
                "title": "Required",
                "type": "boolean"
              }
            },
            "required": [
              "name",
              "description"
            ],
            "title": "EnvVar",
            "type": "object"
          }
        },
        "description": "A tool for performing semantic searches on SingleStore database tables.\n\nThis tool provides a safe interface for executing SELECT and SHOW queries\nagainst a SingleStore database with connection pooling for optimal performance.",
        "properties": {
          "connection_args": {
            "additionalProperties": true,
            "default": {},
            "title": "Connection Args",
            "type": "object"
          },
          "connection_pool": {
            "anyOf": [
              {},
              {
                "type": "null"
              }
            ],
            "default": null,
            "title": "Connection Pool"
          }
        },
        "title": "SingleStoreSearchTool",
        "type": "object"
      },
      "name": "SingleStoreSearchTool",
      "package_dependencies": [
        "singlestoredb",
        "SQLAlchemy"
      ],
      "run_params_schema": {
        "description": "Input schema for SingleStoreSearchTool.\n\nThis schema defines the expected input format for the search tool,\nensuring that only valid SELECT and SHOW queries are accepted.",
        "properties": {
          "search_query": {
            "description": "Mandatory semantic search query you want to use to search the database's content. Only SELECT and SHOW queries are supported.",
            "title": "Search Query",
            "type": "string"
          }
        },
        "required": [
          "search_query"
        ],
        "title": "SingleStoreSearchToolSchema",
        "type": "object"
      }
    },
    {
      "description": "Execute SQL queries or semantic search on Snowflake data warehouse. Supports both raw SQL and natural language queries.",
      "env_vars": [],
      "humanized_name": "Snowflake Database Search",
      "init_params_schema": {
        "$defs": {
          "EnvVar": {
            "properties": {
              "default": {
                "anyOf": [
                  {
                    "type": "string"
                  },
                  {
                    "type": "null"
                  }
                ],
                "default": null,
                "title": "Default"
              },
              "description": {
                "title": "Description",
                "type": "string"
              },
              "name": {
                "title": "Name",
                "type": "string"
              },
              "required": {
                "default": true,
                "title": "Required",
                "type": "boolean"
              }
            },
            "required": [
              "name",
              "description"
            ],
            "title": "EnvVar",
            "type": "object"
          },
          "SnowflakeConfig": {
            "description": "Configuration for Snowflake connection.",
            "properties": {
              "account": {
                "description": "Snowflake account identifier",
                "pattern": "^[a-zA-Z0-9\\-_]+$",
                "title": "Account",
                "type": "string"
              },
              "database": {
                "anyOf": [
                  {
                    "type": "string"
                  },
                  {
                    "type": "null"
                  }
                ],
                "default": null,
                "description": "Default database",
                "title": "Database"
              },
              "password": {
                "anyOf": [
                  {
                    "format": "password",
                    "type": "string",
                    "writeOnly": true
                  },
                  {
                    "type": "null"
                  }
                ],
                "default": null,
                "description": "Snowflake password",
                "title": "Password"
              },
              "private_key_path": {
                "anyOf": [
                  {
                    "type": "string"
                  },
                  {
                    "type": "null"
                  }
                ],
                "default": null,
                "description": "Path to private key file",
                "title": "Private Key Path"
              },
              "role": {
                "anyOf": [
                  {
                    "type": "string"
                  },
                  {
                    "type": "null"
                  }
                ],
                "default": null,
                "description": "Snowflake role",
                "title": "Role"
              },
              "session_parameters": {
                "anyOf": [
                  {
                    "additionalProperties": true,
                    "type": "object"
                  },
                  {
                    "type": "null"
                  }
                ],
                "description": "Session parameters",
                "title": "Session Parameters"
              },
              "snowflake_schema": {
                "anyOf": [
                  {
                    "type": "string"
                  },
                  {
                    "type": "null"
                  }
                ],
                "default": null,
                "description": "Default schema",
                "title": "Snowflake Schema"
              },
              "user": {
                "description": "Snowflake username",
                "title": "User",
                "type": "string"
              },
              "warehouse": {
                "anyOf": [
                  {
                    "type": "string"
                  },
                  {
                    "type": "null"
                  }
                ],
                "default": null,
                "description": "Snowflake warehouse",
                "title": "Warehouse"
              }
            },
            "required": [
              "account",
              "user"
            ],
            "title": "SnowflakeConfig",
            "type": "object"
          }
        },
        "description": "Tool for executing queries and semantic search on Snowflake.",
        "properties": {
          "config": {
            "$ref": "#/$defs/SnowflakeConfig",
            "description": "Snowflake connection configuration"
          },
          "enable_caching": {
            "default": true,
            "description": "Enable query result caching",
            "title": "Enable Caching",
            "type": "boolean"
          },
          "max_retries": {
            "default": 3,
            "description": "Maximum retry attempts",
            "title": "Max Retries",
            "type": "integer"
          },
          "pool_size": {
            "default": 5,
            "description": "Size of connection pool",
            "title": "Pool Size",
            "type": "integer"
          },
          "retry_delay": {
            "default": 1.0,
            "description": "Delay between retries in seconds",
            "title": "Retry Delay",
            "type": "number"
          }
        },
        "required": [
          "config"
        ],
        "title": "SnowflakeSearchTool",
        "type": "object"
      },
      "name": "SnowflakeSearchTool",
      "package_dependencies": [
        "snowflake-connector-python",
        "snowflake-sqlalchemy",
        "cryptography"
      ],
      "run_params_schema": {
        "description": "Input schema for SnowflakeSearchTool.",
        "properties": {
          "database": {
            "anyOf": [
              {
                "type": "string"
              },
              {
                "type": "null"
              }
            ],
            "default": null,
            "description": "Override default database",
            "title": "Database"
          },
          "query": {
            "description": "SQL query or semantic search query to execute",
            "title": "Query",
            "type": "string"
          },
          "snowflake_schema": {
            "anyOf": [
              {
                "type": "string"
              },
              {
                "type": "null"
              }
            ],
            "default": null,
            "description": "Override default schema",
            "title": "Snowflake Schema"
          },
          "timeout": {
            "anyOf": [
              {
                "type": "integer"
              },
              {
                "type": "null"
              }
            ],
            "default": 300,
            "description": "Query timeout in seconds",
            "title": "Timeout"
          }
        },
        "required": [
          "query"
        ],
        "title": "SnowflakeSearchToolInput",
        "type": "object"
      }
    },
    {
      "description": "A tool to scrape or crawl a website and return LLM-ready content.",
      "env_vars": [
        {
          "default": null,
          "description": "API key for Spider.cloud",
          "name": "SPIDER_API_KEY",
          "required": true
        }
      ],
      "humanized_name": "SpiderTool",
      "init_params_schema": {
        "$defs": {
          "EnvVar": {
            "properties": {
              "default": {
                "anyOf": [
                  {
                    "type": "string"
                  },
                  {
                    "type": "null"
                  }
                ],
                "default": null,
                "title": "Default"
              },
              "description": {
                "title": "Description",
                "type": "string"
              },
              "name": {
                "title": "Name",
                "type": "string"
              },
              "required": {
                "default": true,
                "title": "Required",
                "type": "boolean"
              }
            },
            "required": [
              "name",
              "description"
            ],
            "title": "EnvVar",
            "type": "object"
          },
          "SpiderToolConfig": {
            "description": "Configuration settings for SpiderTool.\n\nContains all default values and constants used by SpiderTool.\nCentralizes configuration management for easier maintenance.",
            "properties": {
              "DEFAULT_CRAWL_LIMIT": {
                "default": 5,
                "title": "Default Crawl Limit",
                "type": "integer"
              },
              "DEFAULT_REQUEST_MODE": {
                "default": "smart",
                "title": "Default Request Mode",
                "type": "string"
              },
              "DEFAULT_RETURN_FORMAT": {
                "default": "markdown",
                "title": "Default Return Format",
                "type": "string"
              },
              "FILTER_SVG": {
                "default": true,
                "title": "Filter Svg",
                "type": "boolean"
              }
            },
            "title": "SpiderToolConfig",
            "type": "object"
          }
        },
        "description": "Tool for scraping and crawling websites.\nThis tool provides functionality to either scrape a single webpage or crawl multiple\npages, returning content in a format suitable for LLM processing.",
        "properties": {
          "api_key": {
            "anyOf": [
              {
                "type": "string"
              },
              {
                "type": "null"
              }
            ],
            "default": null,
            "title": "Api Key"
          },
          "config": {
            "$ref": "#/$defs/SpiderToolConfig",
            "default": {
              "DEFAULT_CRAWL_LIMIT": 5,
              "DEFAULT_REQUEST_MODE": "smart",
              "DEFAULT_RETURN_FORMAT": "markdown",
              "FILTER_SVG": true
            }
          },
          "custom_params": {
            "anyOf": [
              {
                "additionalProperties": true,
                "type": "object"
              },
              {
                "type": "null"
              }
            ],
            "default": null,
            "title": "Custom Params"
          },
          "log_failures": {
            "default": true,
            "title": "Log Failures",
            "type": "boolean"
          },
          "spider": {
            "default": null,
            "title": "Spider"
          },
          "website_url": {
            "anyOf": [
              {
                "type": "string"
              },
              {
                "type": "null"
              }
            ],
            "default": null,
            "title": "Website Url"
          }
        },
        "title": "SpiderTool",
        "type": "object"
      },
      "name": "SpiderTool",
      "package_dependencies": [
        "spider-client"
      ],
      "run_params_schema": {
        "description": "Input schema for SpiderTool.",
        "properties": {
          "mode": {
            "default": "scrape",
            "description": "The mode of the SpiderTool. The only two allowed modes are `scrape` or `crawl`. Crawl mode will follow up to 5 links and return their content in markdown format.",
            "enum": [
              "scrape",
              "crawl"
            ],
            "title": "Mode",
            "type": "string"
          },
          "website_url": {
            "description": "Mandatory website URL to scrape or crawl",
            "title": "Website Url",
            "type": "string"
          }
        },
        "required": [
          "website_url"
        ],
        "title": "SpiderToolSchema",
        "type": "object"
      }
    },
    {
      "description": "Use this tool to control a web browser and interact with websites using natural language.\n\n    Capabilities:\n    - Navigate to websites and follow links\n    - Click buttons, links, and other elements\n    - Fill in forms and input fields\n    - Search within websites\n    - Extract information from web pages\n    - Identify and analyze elements on a page\n\n    To use this tool, provide a natural language instruction describing what you want to do.\n    For reliability on complex pages, use specific, atomic instructions with location hints:\n    - Good: \"Click the search box in the header\"\n    - Good: \"Type 'Italy' in the focused field\"\n    - Bad: \"Search for Italy and click the first result\"\n\n    For different types of tasks, specify the command_type:\n    - 'act': For performing one atomic action (default)\n    - 'navigate': For navigating to a URL\n    - 'extract': For getting data from a specific page section\n    - 'observe': For finding elements in a specific area",
      "env_vars": [],
      "humanized_name": "Web Automation Tool",
      "init_params_schema": {
        "$defs": {
          "AvailableModel": {
            "enum": [
              "gpt-4o",
              "gpt-4o-mini",
              "claude-3-5-sonnet-latest",
              "claude-3-7-sonnet-latest",
              "computer-use-preview",
              "gemini-2.0-flash"
            ],
            "title": "AvailableModel",
            "type": "string"
          },
          "EnvVar": {
            "properties": {
              "default": {
                "anyOf": [
                  {
                    "type": "string"
                  },
                  {
                    "type": "null"
                  }
                ],
                "default": null,
                "title": "Default"
              },
              "description": {
                "title": "Description",
                "type": "string"
              },
              "name": {
                "title": "Name",
                "type": "string"
              },
              "required": {
                "default": true,
                "title": "Required",
                "type": "boolean"
              }
            },
            "required": [
              "name",
              "description"
            ],
            "title": "EnvVar",
            "type": "object"
          }
        },
        "description": "A tool that uses Stagehand to automate web browser interactions using natural language with atomic action handling.\n\nStagehand allows AI agents to interact with websites through a browser,\nperforming actions like clicking buttons, filling forms, and extracting data.\n\nThe tool supports four main command types:\n1. act - Perform actions like clicking, typing, scrolling, or navigating\n2. navigate - Specifically navigate to a URL (shorthand for act with navigation)\n3. extract - Extract structured data from web pages\n4. observe - Identify and analyze elements on a page\n\nUsage examples:\n- Navigate to a website: instruction=\"Go to the homepage\", url=\"https://example.com\"\n- Click a button: instruction=\"Click the login button\"\n- Fill a form: instruction=\"Fill the login form with username 'user' and password 'pass'\"\n- Extract data: instruction=\"Extract all product prices and names\", command_type=\"extract\"\n- Observe elements: instruction=\"Find all navigation menu items\", command_type=\"observe\"\n- Complex tasks: instruction=\"Step 1: Navigate to https://example.com; Step 2: Scroll down to the 'Features' section; Step 3: Click 'Learn More'\", command_type=\"act\"\n\nExample of breaking down \"Search for OpenAI\" into multiple steps:\n1. First navigation: instruction=\"Go to Google\", url=\"https://google.com\", command_type=\"navigate\"\n2. Enter search term: instruction=\"Type 'OpenAI' in the search box\", command_type=\"act\"\n3. Submit search: instruction=\"Press the Enter key or click the search button\", command_type=\"act\"\n4. Click on result: instruction=\"Click on the OpenAI website link in the search results\", command_type=\"act\"",
        "properties": {
          "api_key": {
            "anyOf": [
              {
                "type": "string"
              },
              {
                "type": "null"
              }
            ],
            "default": null,
            "title": "Api Key"
          },
          "dom_settle_timeout_ms": {
            "default": 3000,
            "title": "Dom Settle Timeout Ms",
            "type": "integer"
          },
          "headless": {
            "default": false,
            "title": "Headless",
            "type": "boolean"
          },
          "max_retries_on_token_limit": {
            "default": 3,
            "title": "Max Retries On Token Limit",
            "type": "integer"
          },
          "model_api_key": {
            "anyOf": [
              {
                "type": "string"
              },
              {
                "type": "null"
              }
            ],
            "default": null,
            "title": "Model Api Key"
          },
          "model_name": {
            "anyOf": [
              {
                "$ref": "#/$defs/AvailableModel"
              },
              {
                "type": "null"
              }
            ],
            "default": "claude-3-7-sonnet-latest"
          },
          "project_id": {
            "anyOf": [
              {
                "type": "string"
              },
              {
                "type": "null"
              }
            ],
            "default": null,
            "title": "Project Id"
          },
          "self_heal": {
            "default": true,
            "title": "Self Heal",
            "type": "boolean"
          },
          "server_url": {
            "anyOf": [
              {
                "type": "string"
              },
              {
                "type": "null"
              }
            ],
            "default": "https://api.stagehand.browserbase.com/v1",
            "title": "Server Url"
          },
          "use_simplified_dom": {
            "default": true,
            "title": "Use Simplified Dom",
            "type": "boolean"
          },
          "verbose": {
            "default": 1,
            "title": "Verbose",
            "type": "integer"
          },
          "wait_for_captcha_solves": {
            "default": true,
            "title": "Wait For Captcha Solves",
            "type": "boolean"
          }
        },
        "title": "StagehandTool",
        "type": "object"
      },
      "name": "StagehandTool",
      "package_dependencies": [],
      "run_params_schema": {
        "description": "Input for StagehandTool.",
        "properties": {
          "command_type": {
            "anyOf": [
              {
                "type": "string"
              },
              {
                "type": "null"
              }
            ],
            "default": "act",
            "description": "The type of command to execute (choose one):\n        - 'act': Perform an action like clicking buttons, filling forms, etc. (default)\n        - 'navigate': Specifically navigate to a URL\n        - 'extract': Extract structured data from the page\n        - 'observe': Identify and analyze elements on the page\n        ",
            "title": "Command Type"
          },
          "instruction": {
            "anyOf": [
              {
                "type": "string"
              },
              {
                "type": "null"
              }
            ],
            "default": null,
            "description": "Single atomic action with location context. For reliability on complex pages, use ONE specific action with location hints. Good examples: 'Click the search input field in the header', 'Type Italy in the focused field', 'Press Enter', 'Click the first link in the results area'. Avoid combining multiple actions. For 'navigate' command type, this can be omitted if only URL is provided.",
            "title": "Instruction"
          },
          "url": {
            "anyOf": [
              {
                "type": "string"
              },
              {
                "type": "null"
              }
            ],
            "default": null,
            "description": "The URL to navigate to before executing the instruction. MUST be used with 'navigate' command. ",
            "title": "Url"
          }
        },
        "title": "StagehandToolSchema",
        "type": "object"
      }
    },
    {
      "description": "A tool that can be used to semantic search a query from a txt's content.",
      "env_vars": [],
      "humanized_name": "Search a txt's content",
      "init_params_schema": {
        "$defs": {
          "Adapter": {
            "properties": {},
            "title": "Adapter",
            "type": "object"
          },
          "EnvVar": {
            "properties": {
              "default": {
                "anyOf": [
                  {
                    "type": "string"
                  },
                  {
                    "type": "null"
                  }
                ],
                "default": null,
                "title": "Default"
              },
              "description": {
                "title": "Description",
                "type": "string"
              },
              "name": {
                "title": "Name",
                "type": "string"
              },
              "required": {
                "default": true,
                "title": "Required",
                "type": "boolean"
              }
            },
            "required": [
              "name",
              "description"
            ],
            "title": "EnvVar",
            "type": "object"
          }
        },
        "properties": {
          "adapter": {
            "$ref": "#/$defs/Adapter"
          },
          "config": {
            "anyOf": [
              {
                "additionalProperties": true,
                "type": "object"
              },
              {
                "type": "null"
              }
            ],
            "default": null,
            "title": "Config"
          },
          "summarize": {
            "default": false,
            "title": "Summarize",
            "type": "boolean"
          }
        },
        "title": "TXTSearchTool",
        "type": "object"
      },
      "name": "TXTSearchTool",
      "package_dependencies": [],
      "run_params_schema": {
        "description": "Input for TXTSearchTool.",
        "properties": {
          "search_query": {
            "description": "Mandatory search query you want to use to search the txt's content",
            "title": "Search Query",
            "type": "string"
          },
          "txt": {
            "description": "Mandatory txt path you want to search",
            "title": "Txt",
            "type": "string"
          }
        },
        "required": [
          "search_query",
          "txt"
        ],
        "title": "TXTSearchToolSchema",
        "type": "object"
      }
    },
    {
      "description": "Extracts content from one or more web pages using the Tavily API. Returns structured data.",
      "env_vars": [
        {
          "default": null,
          "description": "API key for Tavily extraction service",
          "name": "TAVILY_API_KEY",
          "required": true
        }
      ],
      "humanized_name": "TavilyExtractorTool",
      "init_params_schema": {
        "$defs": {
          "EnvVar": {
            "properties": {
              "default": {
                "anyOf": [
                  {
                    "type": "string"
                  },
                  {
                    "type": "null"
                  }
                ],
                "default": null,
                "title": "Default"
              },
              "description": {
                "title": "Description",
                "type": "string"
              },
              "name": {
                "title": "Name",
                "type": "string"
              },
              "required": {
                "default": true,
                "title": "Required",
                "type": "boolean"
              }
            },
            "required": [
              "name",
              "description"
            ],
            "title": "EnvVar",
            "type": "object"
          }
        },
        "properties": {
          "api_key": {
            "anyOf": [
              {
                "type": "string"
              },
              {
                "type": "null"
              }
            ],
            "description": "The Tavily API key. If not provided, it will be loaded from the environment variable TAVILY_API_KEY.",
            "title": "Api Key"
          },
          "async_client": {
            "anyOf": [
              {},
              {
                "type": "null"
              }
            ],
            "default": null,
            "title": "Async Client"
          },
          "client": {
            "anyOf": [
              {},
              {
                "type": "null"
              }
            ],
            "default": null,
            "title": "Client"
          },
          "extract_depth": {
            "default": "basic",
            "description": "The depth of extraction. 'basic' for basic extraction, 'advanced' for advanced extraction.",
            "enum": [
              "basic",
              "advanced"
            ],
            "title": "Extract Depth",
            "type": "string"
          },
          "include_images": {
            "default": false,
            "description": "Whether to include images in the extraction.",
            "title": "Include Images",
            "type": "boolean"
          },
          "proxies": {
            "anyOf": [
              {
                "additionalProperties": {
                  "type": "string"
                },
                "type": "object"
              },
              {
                "type": "null"
              }
            ],
            "default": null,
            "description": "Optional proxies to use for the Tavily API requests.",
            "title": "Proxies"
          },
          "timeout": {
            "default": 60,
            "description": "The timeout for the extraction request in seconds.",
            "title": "Timeout",
            "type": "integer"
          }
        },
        "title": "TavilyExtractorTool",
        "type": "object"
      },
      "name": "TavilyExtractorTool",
      "package_dependencies": [
        "tavily-python"
      ],
      "run_params_schema": {
        "description": "Input schema for TavilyExtractorTool.",
        "properties": {
          "urls": {
            "anyOf": [
              {
                "items": {
                  "type": "string"
                },
                "type": "array"
              },
              {
                "type": "string"
              }
            ],
            "description": "The URL(s) to extract data from. Can be a single URL or a list of URLs.",
            "title": "Urls"
          }
        },
        "required": [
          "urls"
        ],
        "title": "TavilyExtractorToolSchema",
        "type": "object"
      }
    },
    {
      "description": "A tool that performs web searches using the Tavily Search API. It returns a JSON object containing the search results.",
      "env_vars": [
        {
          "default": null,
          "description": "API key for Tavily search service",
          "name": "TAVILY_API_KEY",
          "required": true
        }
      ],
      "humanized_name": "Tavily Search",
      "init_params_schema": {
        "$defs": {
          "EnvVar": {
            "properties": {
              "default": {
                "anyOf": [
                  {
                    "type": "string"
                  },
                  {
                    "type": "null"
                  }
                ],
                "default": null,
                "title": "Default"
              },
              "description": {
                "title": "Description",
                "type": "string"
              },
              "name": {
                "title": "Name",
                "type": "string"
              },
              "required": {
                "default": true,
                "title": "Required",
                "type": "boolean"
              }
            },
            "required": [
              "name",
              "description"
            ],
            "title": "EnvVar",
            "type": "object"
          }
        },
        "description": "Tool that uses the Tavily Search API to perform web searches.\n\nAttributes:\n    client: An instance of TavilyClient.\n    async_client: An instance of AsyncTavilyClient.\n    name: The name of the tool.\n    description: A description of the tool's purpose.\n    args_schema: The schema for the tool's arguments.\n    api_key: The Tavily API key.\n    proxies: Optional proxies for the API requests.\n    search_depth: The depth of the search.\n    topic: The topic to focus the search on.\n    time_range: The time range for the search.\n    days: The number of days to search back.\n    max_results: The maximum number of results to return.\n    include_domains: A list of domains to include in the search.\n    exclude_domains: A list of domains to exclude from the search.\n    include_answer: Whether to include a direct answer to the query.\n    include_raw_content: Whether to include the raw content of the search results.\n    include_images: Whether to include images in the search results.\n    timeout: The timeout for the search request in seconds.\n    max_content_length_per_result: Maximum length for the 'content' of each search result.",
        "properties": {
          "api_key": {
            "anyOf": [
              {
                "type": "string"
              },
              {
                "type": "null"
              }
            ],
            "description": "The Tavily API key. If not provided, it will be loaded from the environment variable TAVILY_API_KEY.",
            "title": "Api Key"
          },
          "async_client": {
            "anyOf": [
              {},
              {
                "type": "null"
              }
            ],
            "default": null,
            "title": "Async Client"
          },
          "client": {
            "anyOf": [
              {},
              {
                "type": "null"
              }
            ],
            "default": null,
            "title": "Client"
          },
          "days": {
            "default": 7,
            "description": "The number of days to search back.",
            "title": "Days",
            "type": "integer"
          },
          "exclude_domains": {
            "anyOf": [
              {
                "items": {
                  "type": "string"
                },
                "type": "array"
              },
              {
                "type": "null"
              }
            ],
            "default": null,
            "description": "A list of domains to exclude from the search.",
            "title": "Exclude Domains"
          },
          "include_answer": {
            "anyOf": [
              {
                "type": "boolean"
              },
              {
                "enum": [
                  "basic",
                  "advanced"
                ],
                "type": "string"
              }
            ],
            "default": false,
            "description": "Whether to include a direct answer to the query.",
            "title": "Include Answer"
          },
          "include_domains": {
            "anyOf": [
              {
                "items": {
                  "type": "string"
                },
                "type": "array"
              },
              {
                "type": "null"
              }
            ],
            "default": null,
            "description": "A list of domains to include in the search.",
            "title": "Include Domains"
          },
          "include_images": {
            "default": false,
            "description": "Whether to include images in the search results.",
            "title": "Include Images",
            "type": "boolean"
          },
          "include_raw_content": {
            "default": false,
            "description": "Whether to include the raw content of the search results.",
            "title": "Include Raw Content",
            "type": "boolean"
          },
          "max_content_length_per_result": {
            "default": 1000,
            "description": "Maximum length for the 'content' of each search result to avoid context window issues.",
            "title": "Max Content Length Per Result",
            "type": "integer"
          },
          "max_results": {
            "default": 5,
            "description": "The maximum number of results to return.",
            "title": "Max Results",
            "type": "integer"
          },
          "proxies": {
            "anyOf": [
              {
                "additionalProperties": {
                  "type": "string"
                },
                "type": "object"
              },
              {
                "type": "null"
              }
            ],
            "default": null,
            "description": "Optional proxies to use for the Tavily API requests.",
            "title": "Proxies"
          },
          "search_depth": {
            "default": "basic",
            "description": "The depth of the search.",
            "enum": [
              "basic",
              "advanced"
            ],
            "title": "Search Depth",
            "type": "string"
          },
          "time_range": {
            "anyOf": [
              {
                "enum": [
                  "day",
                  "week",
                  "month",
                  "year"
                ],
                "type": "string"
              },
              {
                "type": "null"
              }
            ],
            "default": null,
            "description": "The time range for the search.",
            "title": "Time Range"
          },
          "timeout": {
            "default": 60,
            "description": "The timeout for the search request in seconds.",
            "title": "Timeout",
            "type": "integer"
          },
          "topic": {
            "default": "general",
            "description": "The topic to focus the search on.",
            "enum": [
              "general",
              "news",
              "finance"
            ],
            "title": "Topic",
            "type": "string"
          }
        },
        "title": "TavilySearchTool",
        "type": "object"
      },
      "name": "TavilySearchTool",
      "package_dependencies": [
        "tavily-python"
      ],
      "run_params_schema": {
        "description": "Input schema for TavilySearchTool.",
        "properties": {
          "query": {
            "description": "The search query string.",
            "title": "Query",
            "type": "string"
          }
        },
        "required": [
          "query"
        ],
        "title": "TavilySearchToolSchema",
        "type": "object"
      }
    },
    {
      "description": "This tool uses OpenAI's Vision API to describe the contents of an image.",
      "env_vars": [
        {
          "default": null,
          "description": "API key for OpenAI services",
          "name": "OPENAI_API_KEY",
          "required": true
        }
      ],
      "humanized_name": "Vision Tool",
      "init_params_schema": {
        "$defs": {
          "EnvVar": {
            "properties": {
              "default": {
                "anyOf": [
                  {
                    "type": "string"
                  },
                  {
                    "type": "null"
                  }
                ],
                "default": null,
                "title": "Default"
              },
              "description": {
                "title": "Description",
                "type": "string"
              },
              "name": {
                "title": "Name",
                "type": "string"
              },
              "required": {
                "default": true,
                "title": "Required",
                "type": "boolean"
              }
            },
            "required": [
              "name",
              "description"
            ],
            "title": "EnvVar",
            "type": "object"
          }
        },
        "description": "Tool for analyzing images using vision models.\n\nArgs:\n    llm: Optional LLM instance to use\n    model: Model identifier to use if no LLM is provided",
        "properties": {},
        "title": "VisionTool",
        "type": "object"
      },
      "name": "VisionTool",
      "package_dependencies": [],
      "run_params_schema": {
        "description": "Input for Vision Tool.",
        "properties": {
          "image_path_url": {
            "default": "The image path or URL.",
            "title": "Image Path Url",
            "type": "string"
          }
        },
        "title": "ImagePromptSchema",
        "type": "object"
      }
    },
    {
      "description": "A tool to search the Weaviate database for relevant information on internal documents.",
      "env_vars": [
        {
          "default": null,
          "description": "OpenAI API key for embedding generation and retrieval",
          "name": "OPENAI_API_KEY",
          "required": true
        }
      ],
      "humanized_name": "WeaviateVectorSearchTool",
      "init_params_schema": {
        "$defs": {
          "EnvVar": {
            "properties": {
              "default": {
                "anyOf": [
                  {
                    "type": "string"
                  },
                  {
                    "type": "null"
                  }
                ],
                "default": null,
                "title": "Default"
              },
              "description": {
                "title": "Description",
                "type": "string"
              },
              "name": {
                "title": "Name",
                "type": "string"
              },
              "required": {
                "default": true,
                "title": "Required",
                "type": "boolean"
              }
            },
            "required": [
              "name",
              "description"
            ],
            "title": "EnvVar",
            "type": "object"
          }
        },
        "description": "Tool to search the Weaviate database",
        "properties": {
          "alpha": {
            "anyOf": [
              {
                "type": "integer"
              },
              {
                "type": "null"
              }
            ],
            "default": 0.75,
            "title": "Alpha"
          },
          "collection_name": {
            "anyOf": [
              {
                "type": "string"
              },
              {
                "type": "null"
              }
            ],
            "default": null,
            "title": "Collection Name"
          },
          "generative_model": {
            "anyOf": [
              {
                "type": "string"
              },
              {
                "type": "null"
              }
            ],
            "default": null,
            "title": "Generative Model"
          },
          "headers": {
            "anyOf": [
              {
                "additionalProperties": true,
                "type": "object"
              },
              {
                "type": "null"
              }
            ],
            "default": null,
            "title": "Headers"
          },
          "limit": {
            "anyOf": [
              {
                "type": "integer"
              },
              {
                "type": "null"
              }
            ],
            "default": 3,
            "title": "Limit"
          },
          "query": {
            "anyOf": [
              {
                "type": "string"
              },
              {
                "type": "null"
              }
            ],
            "default": null,
            "title": "Query"
          },
          "vectorizer": {
            "anyOf": [
              {},
              {
                "type": "null"
              }
            ],
            "default": null,
            "title": "Vectorizer"
          },
          "weaviate_api_key": {
            "description": "The API key for the Weaviate cluster",
            "title": "Weaviate Api Key",
            "type": "string"
          },
          "weaviate_cluster_url": {
            "description": "The URL of the Weaviate cluster",
            "title": "Weaviate Cluster Url",
            "type": "string"
          }
        },
        "required": [
          "weaviate_cluster_url",
          "weaviate_api_key"
        ],
        "title": "WeaviateVectorSearchTool",
        "type": "object"
      },
      "name": "WeaviateVectorSearchTool",
      "package_dependencies": [
        "weaviate-client"
      ],
      "run_params_schema": {
        "description": "Input for WeaviateTool.",
        "properties": {
          "query": {
            "description": "The query to search retrieve relevant information from the Weaviate database. Pass only the query, not the question.",
            "title": "Query",
            "type": "string"
          }
        },
        "required": [
          "query"
        ],
        "title": "WeaviateToolSchema",
        "type": "object"
      }
    },
    {
      "description": "A tool that can be used to semantic search a query from a specific URL content.",
      "env_vars": [],
      "humanized_name": "Search in a specific website",
      "init_params_schema": {
        "$defs": {
          "Adapter": {
            "properties": {},
            "title": "Adapter",
            "type": "object"
          },
          "EnvVar": {
            "properties": {
              "default": {
                "anyOf": [
                  {
                    "type": "string"
                  },
                  {
                    "type": "null"
                  }
                ],
                "default": null,
                "title": "Default"
              },
              "description": {
                "title": "Description",
                "type": "string"
              },
              "name": {
                "title": "Name",
                "type": "string"
              },
              "required": {
                "default": true,
                "title": "Required",
                "type": "boolean"
              }
            },
            "required": [
              "name",
              "description"
            ],
            "title": "EnvVar",
            "type": "object"
          }
        },
        "properties": {
          "adapter": {
            "$ref": "#/$defs/Adapter"
          },
          "config": {
            "anyOf": [
              {
                "additionalProperties": true,
                "type": "object"
              },
              {
                "type": "null"
              }
            ],
            "default": null,
            "title": "Config"
          },
          "summarize": {
            "default": false,
            "title": "Summarize",
            "type": "boolean"
          }
        },
        "title": "WebsiteSearchTool",
        "type": "object"
      },
      "name": "WebsiteSearchTool",
      "package_dependencies": [],
      "run_params_schema": {
        "description": "Input for WebsiteSearchTool.",
        "properties": {
          "search_query": {
            "description": "Mandatory search query you want to use to search a specific website",
            "title": "Search Query",
            "type": "string"
          },
          "website": {
            "description": "Mandatory valid website URL you want to search on",
            "title": "Website",
            "type": "string"
          }
        },
        "required": [
          "search_query",
          "website"
        ],
        "title": "WebsiteSearchToolSchema",
        "type": "object"
      }
    },
    {
      "description": "A tool that can be used to semantic search a query from a XML's content.",
      "env_vars": [],
      "humanized_name": "Search a XML's content",
      "init_params_schema": {
        "$defs": {
          "Adapter": {
            "properties": {},
            "title": "Adapter",
            "type": "object"
          },
          "EnvVar": {
            "properties": {
              "default": {
                "anyOf": [
                  {
                    "type": "string"
                  },
                  {
                    "type": "null"
                  }
                ],
                "default": null,
                "title": "Default"
              },
              "description": {
                "title": "Description",
                "type": "string"
              },
              "name": {
                "title": "Name",
                "type": "string"
              },
              "required": {
                "default": true,
                "title": "Required",
                "type": "boolean"
              }
            },
            "required": [
              "name",
              "description"
            ],
            "title": "EnvVar",
            "type": "object"
          }
        },
        "properties": {
          "adapter": {
            "$ref": "#/$defs/Adapter"
          },
          "config": {
            "anyOf": [
              {
                "additionalProperties": true,
                "type": "object"
              },
              {
                "type": "null"
              }
            ],
            "default": null,
            "title": "Config"
          },
          "summarize": {
            "default": false,
            "title": "Summarize",
            "type": "boolean"
          }
        },
        "title": "XMLSearchTool",
        "type": "object"
      },
      "name": "XMLSearchTool",
      "package_dependencies": [],
      "run_params_schema": {
        "description": "Input for XMLSearchTool.",
        "properties": {
          "search_query": {
            "description": "Mandatory search query you want to use to search the XML's content",
            "title": "Search Query",
            "type": "string"
          },
          "xml": {
            "description": "Mandatory xml path you want to search",
            "title": "Xml",
            "type": "string"
          }
        },
        "required": [
          "search_query",
          "xml"
        ],
        "title": "XMLSearchToolSchema",
        "type": "object"
      }
    },
    {
      "description": "A tool that can be used to semantic search a query from a Youtube Channels content.",
      "env_vars": [],
      "humanized_name": "Search a Youtube Channels content",
      "init_params_schema": {
        "$defs": {
          "Adapter": {
            "properties": {},
            "title": "Adapter",
            "type": "object"
          },
          "EnvVar": {
            "properties": {
              "default": {
                "anyOf": [
                  {
                    "type": "string"
                  },
                  {
                    "type": "null"
                  }
                ],
                "default": null,
                "title": "Default"
              },
              "description": {
                "title": "Description",
                "type": "string"
              },
              "name": {
                "title": "Name",
                "type": "string"
              },
              "required": {
                "default": true,
                "title": "Required",
                "type": "boolean"
              }
            },
            "required": [
              "name",
              "description"
            ],
            "title": "EnvVar",
            "type": "object"
          }
        },
        "properties": {
          "adapter": {
            "$ref": "#/$defs/Adapter"
          },
          "config": {
            "anyOf": [
              {
                "additionalProperties": true,
                "type": "object"
              },
              {
                "type": "null"
              }
            ],
            "default": null,
            "title": "Config"
          },
          "summarize": {
            "default": false,
            "title": "Summarize",
            "type": "boolean"
          }
        },
        "title": "YoutubeChannelSearchTool",
        "type": "object"
      },
      "name": "YoutubeChannelSearchTool",
      "package_dependencies": [],
      "run_params_schema": {
        "description": "Input for YoutubeChannelSearchTool.",
        "properties": {
          "search_query": {
            "description": "Mandatory search query you want to use to search the Youtube Channels content",
            "title": "Search Query",
            "type": "string"
          },
          "youtube_channel_handle": {
            "description": "Mandatory youtube_channel_handle path you want to search",
            "title": "Youtube Channel Handle",
            "type": "string"
          }
        },
        "required": [
          "search_query",
          "youtube_channel_handle"
        ],
        "title": "YoutubeChannelSearchToolSchema",
        "type": "object"
      }
    },
    {
      "description": "A tool that can be used to semantic search a query from a Youtube Video content.",
      "env_vars": [],
      "humanized_name": "Search a Youtube Video content",
      "init_params_schema": {
        "$defs": {
          "Adapter": {
            "properties": {},
            "title": "Adapter",
            "type": "object"
          },
          "EnvVar": {
            "properties": {
              "default": {
                "anyOf": [
                  {
                    "type": "string"
                  },
                  {
                    "type": "null"
                  }
                ],
                "default": null,
                "title": "Default"
              },
              "description": {
                "title": "Description",
                "type": "string"
              },
              "name": {
                "title": "Name",
                "type": "string"
              },
              "required": {
                "default": true,
                "title": "Required",
                "type": "boolean"
              }
            },
            "required": [
              "name",
              "description"
            ],
            "title": "EnvVar",
            "type": "object"
          }
        },
        "properties": {
          "adapter": {
            "$ref": "#/$defs/Adapter"
          },
          "config": {
            "anyOf": [
              {
                "additionalProperties": true,
                "type": "object"
              },
              {
                "type": "null"
              }
            ],
            "default": null,
            "title": "Config"
          },
          "summarize": {
            "default": false,
            "title": "Summarize",
            "type": "boolean"
          }
        },
        "title": "YoutubeVideoSearchTool",
        "type": "object"
      },
      "name": "YoutubeVideoSearchTool",
      "package_dependencies": [],
      "run_params_schema": {
        "description": "Input for YoutubeVideoSearchTool.",
        "properties": {
          "search_query": {
            "description": "Mandatory search query you want to use to search the Youtube Video content",
            "title": "Search Query",
            "type": "string"
          },
          "youtube_video_url": {
            "description": "Mandatory youtube_video_url path you want to search",
            "title": "Youtube Video Url",
            "type": "string"
          }
        },
        "required": [
          "search_query",
          "youtube_video_url"
        ],
        "title": "YoutubeVideoSearchToolSchema",
        "type": "object"
      }
    }
  ]
}<|MERGE_RESOLUTION|>--- conflicted
+++ resolved
@@ -455,9 +455,492 @@
       }
     },
     {
-<<<<<<< HEAD
       "description": "Tool to perform web search using Bright Data SERP API.",
-=======
+      "env_vars": [],
+      "humanized_name": "Bright Data SERP Search",
+      "init_params_schema": {
+        "$defs": {
+          "EnvVar": {
+            "properties": {
+              "default": {
+                "anyOf": [
+                  {
+                    "type": "string"
+                  },
+                  {
+                    "type": "null"
+                  }
+                ],
+                "default": null,
+                "title": "Default"
+              },
+              "description": {
+                "title": "Description",
+                "type": "string"
+              },
+              "name": {
+                "title": "Name",
+                "type": "string"
+              },
+              "required": {
+                "default": true,
+                "title": "Required",
+                "type": "boolean"
+              }
+            },
+            "required": [
+              "name",
+              "description"
+            ],
+            "title": "EnvVar",
+            "type": "object"
+          }
+        },
+        "description": "A web search tool that utilizes Bright Data's SERP API to perform queries and return either structured results\nor raw page content from search engines like Google or Bing.\n\nAttributes:\n    name (str): Tool name used by the agent.\n    description (str): A brief explanation of what the tool does.\n    args_schema (Type[BaseModel]): Schema class for validating tool arguments.\n    base_url (str): The Bright Data API endpoint used for making the POST request.\n    api_key (str): Bright Data API key loaded from the environment variable 'BRIGHT_DATA_API_KEY'.\n    zone (str): Zone identifier from Bright Data, loaded from the environment variable 'BRIGHT_DATA_ZONE'.\n\nRaises:\n    ValueError: If API key or zone environment variables are not set.",
+        "properties": {
+          "api_key": {
+            "default": "",
+            "title": "Api Key",
+            "type": "string"
+          },
+          "base_url": {
+            "default": "",
+            "title": "Base Url",
+            "type": "string"
+          },
+          "country": {
+            "default": "us",
+            "title": "Country",
+            "type": "string"
+          },
+          "device_type": {
+            "default": "desktop",
+            "title": "Device Type",
+            "type": "string"
+          },
+          "language": {
+            "default": "en",
+            "title": "Language",
+            "type": "string"
+          },
+          "parse_results": {
+            "default": true,
+            "title": "Parse Results",
+            "type": "boolean"
+          },
+          "query": {
+            "anyOf": [
+              {
+                "type": "string"
+              },
+              {
+                "type": "null"
+              }
+            ],
+            "default": null,
+            "title": "Query"
+          },
+          "search_engine": {
+            "default": "google",
+            "title": "Search Engine",
+            "type": "string"
+          },
+          "search_type": {
+            "anyOf": [
+              {
+                "type": "string"
+              },
+              {
+                "type": "null"
+              }
+            ],
+            "default": null,
+            "title": "Search Type"
+          },
+          "zone": {
+            "default": "",
+            "title": "Zone",
+            "type": "string"
+          }
+        },
+        "title": "BrightDataSearchTool",
+        "type": "object"
+      },
+      "name": "BrightDataSearchTool",
+      "package_dependencies": [],
+      "run_params_schema": {
+        "description": "Schema that defines the input arguments for the BrightDataSearchToolSchema.\n\nAttributes:\n    query (str): The search query to be executed (e.g., \"latest AI news\").\n    search_engine (Optional[str]): The search engine to use (\"google\", \"bing\", \"yandex\"). Default is \"google\".\n    country (Optional[str]): Two-letter country code for geo-targeting (e.g., \"us\", \"in\"). Default is \"us\".\n    language (Optional[str]): Language code for search results (e.g., \"en\", \"es\"). Default is \"en\".\n    search_type (Optional[str]): Type of search, such as \"isch\" (images), \"nws\" (news), \"jobs\", etc.\n    device_type (Optional[str]): Device type to simulate (\"desktop\", \"mobile\", \"ios\", \"android\"). Default is \"desktop\".\n    parse_results (Optional[bool]): If True, results will be returned in structured JSON. If False, raw HTML. Default is True.",
+        "properties": {
+          "country": {
+            "anyOf": [
+              {
+                "type": "string"
+              },
+              {
+                "type": "null"
+              }
+            ],
+            "default": "us",
+            "description": "Two-letter country code for geo-targeting (e.g., 'us', 'gb')",
+            "title": "Country"
+          },
+          "device_type": {
+            "anyOf": [
+              {
+                "type": "string"
+              },
+              {
+                "type": "null"
+              }
+            ],
+            "default": "desktop",
+            "description": "Device type to simulate (e.g., 'mobile', 'desktop', 'ios')",
+            "title": "Device Type"
+          },
+          "language": {
+            "anyOf": [
+              {
+                "type": "string"
+              },
+              {
+                "type": "null"
+              }
+            ],
+            "default": "en",
+            "description": "Language code (e.g., 'en', 'es') used in the query URL",
+            "title": "Language"
+          },
+          "parse_results": {
+            "anyOf": [
+              {
+                "type": "boolean"
+              },
+              {
+                "type": "null"
+              }
+            ],
+            "default": true,
+            "description": "Whether to parse and return JSON (True) or raw HTML/text (False)",
+            "title": "Parse Results"
+          },
+          "query": {
+            "description": "Search query to perform",
+            "title": "Query",
+            "type": "string"
+          },
+          "search_engine": {
+            "anyOf": [
+              {
+                "type": "string"
+              },
+              {
+                "type": "null"
+              }
+            ],
+            "default": "google",
+            "description": "Search engine domain (e.g., 'google', 'bing', 'yandex')",
+            "title": "Search Engine"
+          },
+          "search_type": {
+            "anyOf": [
+              {
+                "type": "string"
+              },
+              {
+                "type": "null"
+              }
+            ],
+            "default": null,
+            "description": "Type of search (e.g., 'isch' for images, 'nws' for news)",
+            "title": "Search Type"
+          }
+        },
+        "required": [
+          "query"
+        ],
+        "title": "BrightDataSearchToolSchema",
+        "type": "object"
+      }
+    },
+    {
+      "description": "Tool to perform web scraping using Bright Data Web Unlocker",
+      "env_vars": [],
+      "humanized_name": "Bright Data Web Unlocker Scraping",
+      "init_params_schema": {
+        "$defs": {
+          "EnvVar": {
+            "properties": {
+              "default": {
+                "anyOf": [
+                  {
+                    "type": "string"
+                  },
+                  {
+                    "type": "null"
+                  }
+                ],
+                "default": null,
+                "title": "Default"
+              },
+              "description": {
+                "title": "Description",
+                "type": "string"
+              },
+              "name": {
+                "title": "Name",
+                "type": "string"
+              },
+              "required": {
+                "default": true,
+                "title": "Required",
+                "type": "boolean"
+              }
+            },
+            "required": [
+              "name",
+              "description"
+            ],
+            "title": "EnvVar",
+            "type": "object"
+          }
+        },
+        "description": "A tool for performing web scraping using the Bright Data Web Unlocker API.\n\nThis tool allows automated and programmatic access to web pages by routing requests\nthrough Bright Data's unlocking and proxy infrastructure, which can bypass bot\nprotection mechanisms like CAPTCHA, geo-restrictions, and anti-bot detection.\n\nAttributes:\n    name (str): Name of the tool.\n    description (str): Description of what the tool does.\n    args_schema (Type[BaseModel]): Pydantic model schema for expected input arguments.\n    base_url (str): Base URL of the Bright Data Web Unlocker API.\n    api_key (str): Bright Data API key (must be set in the BRIGHT_DATA_API_KEY environment variable).\n    zone (str): Bright Data zone identifier (must be set in the BRIGHT_DATA_ZONE environment variable).\n\nMethods:\n    _run(**kwargs: Any) -> Any:\n        Sends a scraping request to Bright Data's Web Unlocker API and returns the result.",
+        "properties": {
+          "api_key": {
+            "default": "",
+            "title": "Api Key",
+            "type": "string"
+          },
+          "base_url": {
+            "default": "",
+            "title": "Base Url",
+            "type": "string"
+          },
+          "data_format": {
+            "default": "markdown",
+            "title": "Data Format",
+            "type": "string"
+          },
+          "format": {
+            "default": "raw",
+            "title": "Format",
+            "type": "string"
+          },
+          "url": {
+            "anyOf": [
+              {
+                "type": "string"
+              },
+              {
+                "type": "null"
+              }
+            ],
+            "default": null,
+            "title": "Url"
+          },
+          "zone": {
+            "default": "",
+            "title": "Zone",
+            "type": "string"
+          }
+        },
+        "title": "BrightDataWebUnlockerTool",
+        "type": "object"
+      },
+      "name": "BrightDataWebUnlockerTool",
+      "package_dependencies": [],
+      "run_params_schema": {
+        "description": "Pydantic schema for input parameters used by the BrightDataWebUnlockerTool.\n\nThis schema defines the structure and validation for parameters passed when performing\na web scraping request using Bright Data's Web Unlocker.\n\nAttributes:\n    url (str): The target URL to scrape.\n    format (Optional[str]): Format of the response returned by Bright Data. Default 'raw' format.\n    data_format (Optional[str]): Response data format (html by default). markdown is one more option.",
+        "properties": {
+          "data_format": {
+            "anyOf": [
+              {
+                "type": "string"
+              },
+              {
+                "type": "null"
+              }
+            ],
+            "default": "markdown",
+            "description": "Response data format (html by default)",
+            "title": "Data Format"
+          },
+          "format": {
+            "anyOf": [
+              {
+                "type": "string"
+              },
+              {
+                "type": "null"
+              }
+            ],
+            "default": "raw",
+            "description": "Response format (raw is standard)",
+            "title": "Format"
+          },
+          "url": {
+            "description": "URL to perform the web scraping",
+            "title": "Url",
+            "type": "string"
+          }
+        },
+        "required": [
+          "url"
+        ],
+        "title": "BrightDataUnlockerToolSchema",
+        "type": "object"
+      }
+    },
+    {
+      "description": "Load webpages url in a headless browser using Browserbase and return the contents",
+      "env_vars": [
+        {
+          "default": null,
+          "description": "API key for Browserbase services",
+          "name": "BROWSERBASE_API_KEY",
+          "required": false
+        },
+        {
+          "default": null,
+          "description": "Project ID for Browserbase services",
+          "name": "BROWSERBASE_PROJECT_ID",
+          "required": false
+        }
+      ],
+      "humanized_name": "Browserbase web load tool",
+      "init_params_schema": {
+        "$defs": {
+          "EnvVar": {
+            "properties": {
+              "default": {
+                "anyOf": [
+                  {
+                    "type": "string"
+                  },
+                  {
+                    "type": "null"
+                  }
+                ],
+                "default": null,
+                "title": "Default"
+              },
+              "description": {
+                "title": "Description",
+                "type": "string"
+              },
+              "name": {
+                "title": "Name",
+                "type": "string"
+              },
+              "required": {
+                "default": true,
+                "title": "Required",
+                "type": "boolean"
+              }
+            },
+            "required": [
+              "name",
+              "description"
+            ],
+            "title": "EnvVar",
+            "type": "object"
+          }
+        },
+        "properties": {
+          "api_key": {
+            "anyOf": [
+              {
+                "type": "string"
+              },
+              {
+                "type": "null"
+              }
+            ],
+            "default": null,
+            "title": "Api Key"
+          },
+          "browserbase": {
+            "anyOf": [
+              {},
+              {
+                "type": "null"
+              }
+            ],
+            "default": null,
+            "title": "Browserbase"
+          },
+          "project_id": {
+            "anyOf": [
+              {
+                "type": "string"
+              },
+              {
+                "type": "null"
+              }
+            ],
+            "default": null,
+            "title": "Project Id"
+          },
+          "proxy": {
+            "anyOf": [
+              {
+                "type": "boolean"
+              },
+              {
+                "type": "null"
+              }
+            ],
+            "default": null,
+            "title": "Proxy"
+          },
+          "session_id": {
+            "anyOf": [
+              {
+                "type": "string"
+              },
+              {
+                "type": "null"
+              }
+            ],
+            "default": null,
+            "title": "Session Id"
+          },
+          "text_content": {
+            "anyOf": [
+              {
+                "type": "boolean"
+              },
+              {
+                "type": "null"
+              }
+            ],
+            "default": false,
+            "title": "Text Content"
+          }
+        },
+        "title": "BrowserbaseLoadTool",
+        "type": "object"
+      },
+      "name": "BrowserbaseLoadTool",
+      "package_dependencies": [
+        "browserbase"
+      ],
+      "run_params_schema": {
+        "properties": {
+          "url": {
+            "description": "Website URL",
+            "title": "Url",
+            "type": "string"
+          }
+        },
+        "required": [
+          "url"
+        ],
+        "title": "BrowserbaseLoadToolSchema",
+        "type": "object"
+      }
+    },
+    {
       "description": "A tool that can be used to generate speech from text.",
       "env_vars": [
         {
@@ -479,493 +962,6 @@
     },
     {
       "description": "A tool that can be used to semantic search a query from a CSV's content.",
->>>>>>> 064b1043
-      "env_vars": [],
-      "humanized_name": "Bright Data SERP Search",
-      "init_params_schema": {
-        "$defs": {
-          "EnvVar": {
-            "properties": {
-              "default": {
-                "anyOf": [
-                  {
-                    "type": "string"
-                  },
-                  {
-                    "type": "null"
-                  }
-                ],
-                "default": null,
-                "title": "Default"
-              },
-              "description": {
-                "title": "Description",
-                "type": "string"
-              },
-              "name": {
-                "title": "Name",
-                "type": "string"
-              },
-              "required": {
-                "default": true,
-                "title": "Required",
-                "type": "boolean"
-              }
-            },
-            "required": [
-              "name",
-              "description"
-            ],
-            "title": "EnvVar",
-            "type": "object"
-          }
-        },
-        "description": "A web search tool that utilizes Bright Data's SERP API to perform queries and return either structured results\nor raw page content from search engines like Google or Bing.\n\nAttributes:\n    name (str): Tool name used by the agent.\n    description (str): A brief explanation of what the tool does.\n    args_schema (Type[BaseModel]): Schema class for validating tool arguments.\n    base_url (str): The Bright Data API endpoint used for making the POST request.\n    api_key (str): Bright Data API key loaded from the environment variable 'BRIGHT_DATA_API_KEY'.\n    zone (str): Zone identifier from Bright Data, loaded from the environment variable 'BRIGHT_DATA_ZONE'.\n\nRaises:\n    ValueError: If API key or zone environment variables are not set.",
-        "properties": {
-          "api_key": {
-            "default": "",
-            "title": "Api Key",
-            "type": "string"
-          },
-          "base_url": {
-            "default": "",
-            "title": "Base Url",
-            "type": "string"
-          },
-          "country": {
-            "default": "us",
-            "title": "Country",
-            "type": "string"
-          },
-          "device_type": {
-            "default": "desktop",
-            "title": "Device Type",
-            "type": "string"
-          },
-          "language": {
-            "default": "en",
-            "title": "Language",
-            "type": "string"
-          },
-          "parse_results": {
-            "default": true,
-            "title": "Parse Results",
-            "type": "boolean"
-          },
-          "query": {
-            "anyOf": [
-              {
-                "type": "string"
-              },
-              {
-                "type": "null"
-              }
-            ],
-            "default": null,
-            "title": "Query"
-          },
-          "search_engine": {
-            "default": "google",
-            "title": "Search Engine",
-            "type": "string"
-          },
-          "search_type": {
-            "anyOf": [
-              {
-                "type": "string"
-              },
-              {
-                "type": "null"
-              }
-            ],
-            "default": null,
-            "title": "Search Type"
-          },
-          "zone": {
-            "default": "",
-            "title": "Zone",
-            "type": "string"
-          }
-        },
-        "title": "BrightDataSearchTool",
-        "type": "object"
-      },
-      "name": "BrightDataSearchTool",
-      "package_dependencies": [],
-      "run_params_schema": {
-        "description": "Schema that defines the input arguments for the BrightDataSearchToolSchema.\n\nAttributes:\n    query (str): The search query to be executed (e.g., \"latest AI news\").\n    search_engine (Optional[str]): The search engine to use (\"google\", \"bing\", \"yandex\"). Default is \"google\".\n    country (Optional[str]): Two-letter country code for geo-targeting (e.g., \"us\", \"in\"). Default is \"us\".\n    language (Optional[str]): Language code for search results (e.g., \"en\", \"es\"). Default is \"en\".\n    search_type (Optional[str]): Type of search, such as \"isch\" (images), \"nws\" (news), \"jobs\", etc.\n    device_type (Optional[str]): Device type to simulate (\"desktop\", \"mobile\", \"ios\", \"android\"). Default is \"desktop\".\n    parse_results (Optional[bool]): If True, results will be returned in structured JSON. If False, raw HTML. Default is True.",
-        "properties": {
-          "country": {
-            "anyOf": [
-              {
-                "type": "string"
-              },
-              {
-                "type": "null"
-              }
-            ],
-            "default": "us",
-            "description": "Two-letter country code for geo-targeting (e.g., 'us', 'gb')",
-            "title": "Country"
-          },
-          "device_type": {
-            "anyOf": [
-              {
-                "type": "string"
-              },
-              {
-                "type": "null"
-              }
-            ],
-            "default": "desktop",
-            "description": "Device type to simulate (e.g., 'mobile', 'desktop', 'ios')",
-            "title": "Device Type"
-          },
-          "language": {
-            "anyOf": [
-              {
-                "type": "string"
-              },
-              {
-                "type": "null"
-              }
-            ],
-            "default": "en",
-            "description": "Language code (e.g., 'en', 'es') used in the query URL",
-            "title": "Language"
-          },
-          "parse_results": {
-            "anyOf": [
-              {
-                "type": "boolean"
-              },
-              {
-                "type": "null"
-              }
-            ],
-            "default": true,
-            "description": "Whether to parse and return JSON (True) or raw HTML/text (False)",
-            "title": "Parse Results"
-          },
-          "query": {
-            "description": "Search query to perform",
-            "title": "Query",
-            "type": "string"
-          },
-          "search_engine": {
-            "anyOf": [
-              {
-                "type": "string"
-              },
-              {
-                "type": "null"
-              }
-            ],
-            "default": "google",
-            "description": "Search engine domain (e.g., 'google', 'bing', 'yandex')",
-            "title": "Search Engine"
-          },
-          "search_type": {
-            "anyOf": [
-              {
-                "type": "string"
-              },
-              {
-                "type": "null"
-              }
-            ],
-            "default": null,
-            "description": "Type of search (e.g., 'isch' for images, 'nws' for news)",
-            "title": "Search Type"
-          }
-        },
-        "required": [
-          "query"
-        ],
-        "title": "BrightDataSearchToolSchema",
-        "type": "object"
-      }
-    },
-    {
-      "description": "Tool to perform web scraping using Bright Data Web Unlocker",
-      "env_vars": [],
-      "humanized_name": "Bright Data Web Unlocker Scraping",
-      "init_params_schema": {
-        "$defs": {
-          "EnvVar": {
-            "properties": {
-              "default": {
-                "anyOf": [
-                  {
-                    "type": "string"
-                  },
-                  {
-                    "type": "null"
-                  }
-                ],
-                "default": null,
-                "title": "Default"
-              },
-              "description": {
-                "title": "Description",
-                "type": "string"
-              },
-              "name": {
-                "title": "Name",
-                "type": "string"
-              },
-              "required": {
-                "default": true,
-                "title": "Required",
-                "type": "boolean"
-              }
-            },
-            "required": [
-              "name",
-              "description"
-            ],
-            "title": "EnvVar",
-            "type": "object"
-          }
-        },
-        "description": "A tool for performing web scraping using the Bright Data Web Unlocker API.\n\nThis tool allows automated and programmatic access to web pages by routing requests\nthrough Bright Data's unlocking and proxy infrastructure, which can bypass bot\nprotection mechanisms like CAPTCHA, geo-restrictions, and anti-bot detection.\n\nAttributes:\n    name (str): Name of the tool.\n    description (str): Description of what the tool does.\n    args_schema (Type[BaseModel]): Pydantic model schema for expected input arguments.\n    base_url (str): Base URL of the Bright Data Web Unlocker API.\n    api_key (str): Bright Data API key (must be set in the BRIGHT_DATA_API_KEY environment variable).\n    zone (str): Bright Data zone identifier (must be set in the BRIGHT_DATA_ZONE environment variable).\n\nMethods:\n    _run(**kwargs: Any) -> Any:\n        Sends a scraping request to Bright Data's Web Unlocker API and returns the result.",
-        "properties": {
-          "api_key": {
-            "default": "",
-            "title": "Api Key",
-            "type": "string"
-          },
-          "base_url": {
-            "default": "",
-            "title": "Base Url",
-            "type": "string"
-          },
-          "data_format": {
-            "default": "markdown",
-            "title": "Data Format",
-            "type": "string"
-          },
-          "format": {
-            "default": "raw",
-            "title": "Format",
-            "type": "string"
-          },
-          "url": {
-            "anyOf": [
-              {
-                "type": "string"
-              },
-              {
-                "type": "null"
-              }
-            ],
-            "default": null,
-            "title": "Url"
-          },
-          "zone": {
-            "default": "",
-            "title": "Zone",
-            "type": "string"
-          }
-        },
-        "title": "BrightDataWebUnlockerTool",
-        "type": "object"
-      },
-      "name": "BrightDataWebUnlockerTool",
-      "package_dependencies": [],
-      "run_params_schema": {
-        "description": "Pydantic schema for input parameters used by the BrightDataWebUnlockerTool.\n\nThis schema defines the structure and validation for parameters passed when performing\na web scraping request using Bright Data's Web Unlocker.\n\nAttributes:\n    url (str): The target URL to scrape.\n    format (Optional[str]): Format of the response returned by Bright Data. Default 'raw' format.\n    data_format (Optional[str]): Response data format (html by default). markdown is one more option.",
-        "properties": {
-          "data_format": {
-            "anyOf": [
-              {
-                "type": "string"
-              },
-              {
-                "type": "null"
-              }
-            ],
-            "default": "markdown",
-            "description": "Response data format (html by default)",
-            "title": "Data Format"
-          },
-          "format": {
-            "anyOf": [
-              {
-                "type": "string"
-              },
-              {
-                "type": "null"
-              }
-            ],
-            "default": "raw",
-            "description": "Response format (raw is standard)",
-            "title": "Format"
-          },
-          "url": {
-            "description": "URL to perform the web scraping",
-            "title": "Url",
-            "type": "string"
-          }
-        },
-        "required": [
-          "url"
-        ],
-        "title": "BrightDataUnlockerToolSchema",
-        "type": "object"
-      }
-    },
-    {
-      "description": "Load webpages url in a headless browser using Browserbase and return the contents",
-      "env_vars": [
-        {
-          "default": null,
-          "description": "API key for Browserbase services",
-          "name": "BROWSERBASE_API_KEY",
-          "required": false
-        },
-        {
-          "default": null,
-          "description": "Project ID for Browserbase services",
-          "name": "BROWSERBASE_PROJECT_ID",
-          "required": false
-        }
-      ],
-      "humanized_name": "Browserbase web load tool",
-      "init_params_schema": {
-        "$defs": {
-          "EnvVar": {
-            "properties": {
-              "default": {
-                "anyOf": [
-                  {
-                    "type": "string"
-                  },
-                  {
-                    "type": "null"
-                  }
-                ],
-                "default": null,
-                "title": "Default"
-              },
-              "description": {
-                "title": "Description",
-                "type": "string"
-              },
-              "name": {
-                "title": "Name",
-                "type": "string"
-              },
-              "required": {
-                "default": true,
-                "title": "Required",
-                "type": "boolean"
-              }
-            },
-            "required": [
-              "name",
-              "description"
-            ],
-            "title": "EnvVar",
-            "type": "object"
-          }
-        },
-        "properties": {
-          "api_key": {
-            "anyOf": [
-              {
-                "type": "string"
-              },
-              {
-                "type": "null"
-              }
-            ],
-            "default": null,
-            "title": "Api Key"
-          },
-          "browserbase": {
-            "anyOf": [
-              {},
-              {
-                "type": "null"
-              }
-            ],
-            "default": null,
-            "title": "Browserbase"
-          },
-          "project_id": {
-            "anyOf": [
-              {
-                "type": "string"
-              },
-              {
-                "type": "null"
-              }
-            ],
-            "default": null,
-            "title": "Project Id"
-          },
-          "proxy": {
-            "anyOf": [
-              {
-                "type": "boolean"
-              },
-              {
-                "type": "null"
-              }
-            ],
-            "default": null,
-            "title": "Proxy"
-          },
-          "session_id": {
-            "anyOf": [
-              {
-                "type": "string"
-              },
-              {
-                "type": "null"
-              }
-            ],
-            "default": null,
-            "title": "Session Id"
-          },
-          "text_content": {
-            "anyOf": [
-              {
-                "type": "boolean"
-              },
-              {
-                "type": "null"
-              }
-            ],
-            "default": false,
-            "title": "Text Content"
-          }
-        },
-        "title": "BrowserbaseLoadTool",
-        "type": "object"
-      },
-      "name": "BrowserbaseLoadTool",
-      "package_dependencies": [
-        "browserbase"
-      ],
-      "run_params_schema": {
-        "properties": {
-          "url": {
-            "description": "Website URL",
-            "title": "Url",
-            "type": "string"
-          }
-        },
-        "required": [
-          "url"
-        ],
-        "title": "BrowserbaseLoadToolSchema",
-        "type": "object"
-      }
-    },
-    {
-      "description": "A tool that can be used to semantic search a query from a CSV's content.",
       "env_vars": [],
       "humanized_name": "Search a CSV's content",
       "init_params_schema": {
