--- conflicted
+++ resolved
@@ -67,9 +67,131 @@
 
 ---
 
-<<<<<<< HEAD
 ## CrewAI Tools and MCP
-=======
+
+CrewAI Tools supports the Model Context Protocol (MCP). It gives you access to thousands of tools from the hundreds of MCP servers out there built by the community.
+
+Before you start using MCP with CrewAI tools, you need to install the `mcp` extra dependencies:
+
+```bash
+pip install crewai-tools[mcp]
+# or
+uv add crewai-tools --extra mcp
+```
+
+To quickly get started with MCP in CrewAI you have 2 options:
+
+### Option 1: Fully managed connection
+
+In this scenario we use a contextmanager (`with` statement) to start and stop the the connection with the MCP server.
+This is done in the background and you only get to interact with the CrewAI tools corresponding to the MCP server's tools.
+
+For an STDIO based MCP server:
+
+```python
+from mcp import StdioServerParameters
+from crewai_tools import MCPServerAdapter
+
+serverparams = StdioServerParameters(
+    command="uvx",
+    args=["--quiet", "pubmedmcp@0.1.3"],
+    env={"UV_PYTHON": "3.12", **os.environ},
+)
+
+with MCPServerAdapter(serverparams) as tools:
+    # tools is now a list of CrewAI Tools matching 1:1 with the MCP server's tools
+    agent = Agent(..., tools=tools)
+    task = Task(...)
+    crew = Crew(..., agents=[agent], tasks=[task])
+    crew.kickoff(...)
+```
+For an SSE based MCP server:
+
+```python
+serverparams = {"url": "http://localhost:8000/sse"}
+with MCPServerAdapter(serverparams) as tools:
+    # tools is now a list of CrewAI Tools matching 1:1 with the MCP server's tools
+    agent = Agent(..., tools=tools)
+    task = Task(...)
+    crew = Crew(..., agents=[agent], tasks=[task])
+    crew.kickoff(...)
+```
+
+### Option 2: More control over the MCP connection
+
+If you need more control over the MCP connection, you can instanciate the MCPServerAdapter into an `mcp_server_adapter` object which can be used to manage the connection with the MCP server and access the available tools.
+
+**important**: in this case you need to call `mcp_server_adapter.stop()` to make sure the connection is correctly stopped. We recommend that you use a `try ... finally` block run to make sure the `.stop()` is called even in case of errors.
+
+Here is the same example for an STDIO MCP Server:
+
+```python
+from mcp import StdioServerParameters
+from crewai_tools import MCPServerAdapter
+
+serverparams = StdioServerParameters(
+    command="uvx",
+    args=["--quiet", "pubmedmcp@0.1.3"],
+    env={"UV_PYTHON": "3.12", **os.environ},
+)
+
+try:
+    mcp_server_adapter = MCPServerAdapter(serverparams)
+    tools = mcp_server_adapter.tools
+    # tools is now a list of CrewAI Tools matching 1:1 with the MCP server's tools
+    agent = Agent(..., tools=tools)
+    task = Task(...)
+    crew = Crew(..., agents=[agent], tasks=[task])
+    crew.kickoff(...)
+
+# ** important ** don't forget to stop the connection
+finally: 
+    mcp_server_adapter.stop()
+```
+
+And finally the same thing but for an SSE MCP Server:
+
+```python
+from mcp import StdioServerParameters
+from crewai_tools import MCPServerAdapter
+
+serverparams = {"url": "http://localhost:8000/sse"}
+
+try:
+    mcp_server_adapter = MCPServerAdapter(serverparams)
+    tools = mcp_server_adapter.tools
+    # tools is now a list of CrewAI Tools matching 1:1 with the MCP server's tools
+    agent = Agent(..., tools=tools)
+    task = Task(...)
+    crew = Crew(..., agents=[agent], tasks=[task])
+    crew.kickoff(...)
+
+# ** important ** don't forget to stop the connection
+finally: 
+    mcp_server_adapter.stop()
+```
+
+### Considerations & Limitations
+
+#### Staying Safe with MCP
+
+Always make sure that you trust the MCP Server before using it. Using an STDIO server will execute code on your machine. Using SSE is still not a silver bullet with many injection possible into your application from a malicious MCP server.
+
+#### Limitations
+
+* At this time we only support tools from MCP Server not other type of primitives like prompts, resources...
+* We only return the first text output returned by the MCP Server tool using `.content[0].text`
+
+---
+
+## Why Use CrewAI Tools?
+
+- **Simplicity & Flexibility**: Easy-to-use yet powerful enough for complex workflows.
+- **Rapid Integration**: Seamlessly incorporate external services, APIs, and databases.
+- **Enterprise Ready**: Built for stability, performance, and consistent results.
+
+---
+
 ### Structured Tools
 
 The `StructuredTool` class wraps functions as tools, providing flexibility and validation while reducing boilerplate. It supports custom schemas and dynamic logic for seamless integration of complex functionalities.
@@ -113,132 +235,6 @@
 ```
 
 ## Contribution Guidelines
->>>>>>> 50663094
-
-CrewAI Tools supports the Model Context Protocol (MCP). It gives you access to thousands of tools from the hundreds of MCP servers out there built by the community.
-
-Before you start using MCP with CrewAI tools, you need to install the `mcp` extra dependencies:
-
-```bash
-pip install crewai-tools[mcp]
-# or
-uv add crewai-tools --extra mcp
-```
-
-To quickly get started with MCP in CrewAI you have 2 options:
-
-### Option 1: Fully managed connection
-
-In this scenario we use a contextmanager (`with` statement) to start and stop the the connection with the MCP server.
-This is done in the background and you only get to interact with the CrewAI tools corresponding to the MCP server's tools.
-
-For an STDIO based MCP server:
-
-```python
-from mcp import StdioServerParameters
-from crewai_tools import MCPServerAdapter
-
-serverparams = StdioServerParameters(
-    command="uvx",
-    args=["--quiet", "pubmedmcp@0.1.3"],
-    env={"UV_PYTHON": "3.12", **os.environ},
-)
-
-with MCPServerAdapter(serverparams) as tools:
-    # tools is now a list of CrewAI Tools matching 1:1 with the MCP server's tools
-    agent = Agent(..., tools=tools)
-    task = Task(...)
-    crew = Crew(..., agents=[agent], tasks=[task])
-    crew.kickoff(...)
-```
-For an SSE based MCP server:
-
-```python
-serverparams = {"url": "http://localhost:8000/sse"}
-with MCPServerAdapter(serverparams) as tools:
-    # tools is now a list of CrewAI Tools matching 1:1 with the MCP server's tools
-    agent = Agent(..., tools=tools)
-    task = Task(...)
-    crew = Crew(..., agents=[agent], tasks=[task])
-    crew.kickoff(...)
-```
-
-### Option 2: More control over the MCP connection
-
-If you need more control over the MCP connection, you can instanciate the MCPServerAdapter into an `mcp_server_adapter` object which can be used to manage the connection with the MCP server and access the available tools.
-
-**important**: in this case you need to call `mcp_server_adapter.stop()` to make sure the connection is correctly stopped. We recommend that you use a `try ... finally` block run to make sure the `.stop()` is called even in case of errors.
-
-Here is the same example for an STDIO MCP Server:
-
-```python
-from mcp import StdioServerParameters
-from crewai_tools import MCPServerAdapter
-
-serverparams = StdioServerParameters(
-    command="uvx",
-    args=["--quiet", "pubmedmcp@0.1.3"],
-    env={"UV_PYTHON": "3.12", **os.environ},
-)
-
-try:
-    mcp_server_adapter = MCPServerAdapter(serverparams)
-    tools = mcp_server_adapter.tools
-    # tools is now a list of CrewAI Tools matching 1:1 with the MCP server's tools
-    agent = Agent(..., tools=tools)
-    task = Task(...)
-    crew = Crew(..., agents=[agent], tasks=[task])
-    crew.kickoff(...)
-
-# ** important ** don't forget to stop the connection
-finally: 
-    mcp_server_adapter.stop()
-```
-
-And finally the same thing but for an SSE MCP Server:
-
-```python
-from mcp import StdioServerParameters
-from crewai_tools import MCPServerAdapter
-
-serverparams = {"url": "http://localhost:8000/sse"}
-
-try:
-    mcp_server_adapter = MCPServerAdapter(serverparams)
-    tools = mcp_server_adapter.tools
-    # tools is now a list of CrewAI Tools matching 1:1 with the MCP server's tools
-    agent = Agent(..., tools=tools)
-    task = Task(...)
-    crew = Crew(..., agents=[agent], tasks=[task])
-    crew.kickoff(...)
-
-# ** important ** don't forget to stop the connection
-finally: 
-    mcp_server_adapter.stop()
-```
-
-### Considerations & Limitations
-
-#### Staying Safe with MCP
-
-Always make sure that you trust the MCP Server before using it. Using an STDIO server will execute code on your machine. Using SSE is still not a silver bullet with many injection possible into your application from a malicious MCP server.
-
-#### Limitations
-
-* At this time we only support tools from MCP Server not other type of primitives like prompts, resources...
-* We only return the first text output returned by the MCP Server tool using `.content[0].text`
-
----
-
-## Why Use CrewAI Tools?
-
-- **Simplicity & Flexibility**: Easy-to-use yet powerful enough for complex workflows.
-- **Rapid Integration**: Seamlessly incorporate external services, APIs, and databases.
-- **Enterprise Ready**: Built for stability, performance, and consistent results.
-
----
-
-## Contribution Guidelines
 
 We welcome contributions from the community!
 
