#!/usr/bin/env python3

import inspect
import json
from pathlib import Path
from typing import Any, Dict, List, Optional, Type

from pydantic import BaseModel

from crewai_tools import tools
<<<<<<< HEAD
from crewai.tools import EnvVar
=======
from crewai.tools.base_tool import BaseTool, EnvVar

from pydantic.json_schema import GenerateJsonSchema
from pydantic_core import PydanticOmit
>>>>>>> a3a5bdca

class SchemaGenerator(GenerateJsonSchema):
    def handle_invalid_for_json_schema(self, schema, error_info):
        raise PydanticOmit

class ToolSpecExtractor:
    def __init__(self) -> None:
        self.tools_spec: List[Dict[str, Any]] = []
        self.processed_tools: set[str] = set()

    def extract_all_tools(self) -> List[Dict[str, Any]]:
        for name in dir(tools):
            if name.endswith("Tool") and name not in self.processed_tools:
                obj = getattr(tools, name, None)
                if inspect.isclass(obj):
                    self.extract_tool_info(obj)
                    self.processed_tools.add(name)
        return self.tools_spec
    def extract_tool_info(self, tool_class: BaseTool) -> None:
        try:
            core_schema = tool_class.__pydantic_core_schema__
            if not core_schema:
                return

            schema = self._unwrap_schema(core_schema)
            fields = schema.get("schema", {}).get("fields", {})

            tool_info = {
                "name": tool_class.__name__,
<<<<<<< HEAD
                "humanized_name": self._extract_field_default(
                    fields.get("name"), fallback=tool_class.__name__
                ),
                "description": self._extract_field_default(
                    fields.get("description")
                ).strip(),
                "run_params": self._extract_params(fields.get("args_schema")),
=======
                "humanized_name": self._extract_field_default(fields.get("name"), fallback=tool_class.__name__),
                "description": self._extract_field_default(fields.get("description")).strip(),
                "run_params_schema": self._extract_params(fields.get("args_schema")),
                "init_params_schema": self._extract_init_params(tool_class),
>>>>>>> a3a5bdca
                "env_vars": self._extract_env_vars(fields.get("env_vars")),
                "package_dependencies": self._extract_field_default(fields.get("package_dependencies"), fallback=[]),
            }

            self.tools_spec.append(tool_info)

        except Exception as e:
            print(f"Error extracting {tool_class.__name__}: {e}")

    def _unwrap_schema(self, schema: Dict) -> Dict:
        while (
            schema.get("type") in {"function-after", "default"} and "schema" in schema
        ):
            schema = schema["schema"]
        return schema

    def _extract_field_default(self, field: Optional[Dict], fallback: str = "") -> str:
        if not field:
            return fallback

        schema = field.get("schema", {})
        default = schema.get("default")
        return default if isinstance(default, (list, str, int)) else fallback

    def _extract_params(
        self, args_schema_field: Optional[Dict]
    ) -> List[Dict[str, str]]:
        if not args_schema_field:
            return {}

        args_schema_class = args_schema_field.get("schema", {}).get("default")
<<<<<<< HEAD
        if not (
            inspect.isclass(args_schema_class)
            and hasattr(args_schema_class, "__pydantic_core_schema__")
        ):
            return []

        try:
            core_schema = args_schema_class.__pydantic_core_schema__
            schema = self._unwrap_schema(core_schema)
            fields = schema.get("schema", {}).get("fields", {})

            params = []
            for name, info in fields.items():
                _type = self._extract_param_type(info)
                if _type == "union":
                    breakpoint()
                param = {
                    "name": name,
                    "description": self._extract_field_default(info)
                    or self._extract_field_description_from_metadata(info),
                    "type": _type,
                }
                params.append(param)

            return params

=======
        if not (inspect.isclass(args_schema_class) and hasattr(args_schema_class, "__pydantic_core_schema__")):
            return {}

        try:
            return args_schema_class.model_json_schema(schema_generator=SchemaGenerator, mode='validation')
>>>>>>> a3a5bdca
        except Exception as e:
            print(f"Error extracting params from {args_schema_class}: {e}")
            return {}

    def _extract_env_vars(self, env_vars_field: Optional[Dict]) -> List[Dict[str, str]]:
        if not env_vars_field:
            return []

        env_vars = []
        for env_var in env_vars_field.get("schema", {}).get("default", []):
            if isinstance(env_var, EnvVar):
                env_vars.append(
                    {
                        "name": env_var.name,
                        "description": env_var.description,
                        "required": env_var.required,
                        "default": env_var.default,
                    }
                )
        return env_vars

<<<<<<< HEAD
    def _extract_field_description_from_metadata(self, field: Dict) -> str:
        if metadata := field.get("metadata"):
            return metadata.get("pydantic_js_updates", {}).get("description", "")
        return ""

    def _extract_param_type(self, info: Dict) -> Optional[str]:
        schema = info.get("schema", {})
        schema = self._unwrap_schema(schema)

        if schema.get("type") == "nullable":
            inner = schema.get("schema", {})
            return self._schema_type_to_str(inner)

        return self._schema_type_to_str(schema)

    def _schema_type_to_str(self, schema: Dict) -> str:
        schema_type = schema.get("type", "")

        if schema_type == "list" and "items_schema" in schema:
            item_type = self._schema_type_to_str(schema["items_schema"])
            return f"list[{item_type}]"

        if schema_type == "union" and "choices" in schema:
            choices = schema["choices"]
            item_types = [self._schema_type_to_str(choice) for choice in choices]
            return f"union[{', '.join(item_types)}]"

        if (
            schema_type == "dict"
            and "keys_schema" in schema
            and "values_schema" in schema
        ):
            key_type = self._schema_type_to_str(schema["keys_schema"])
            value_type = self._schema_type_to_str(schema["values_schema"])
            return f"dict[{key_type}, {value_type}]"

        return {
            "str": "str",
            "int": "int",
            "float": "float",
            "bool": "bool",
            "list": "list",
            "dict": "dict",
            "any": "any",
        }.get(schema_type, schema_type or "unknown")
=======
    def _extract_init_params(self, tool_class: BaseTool) -> dict:
        ignored_init_params = ['name', 'description', 'env_vars', 'args_schema', 'description_updated', 'cache_function', 'result_as_answer', 'max_usage_count', 'current_usage_count', 'package_dependencies']

        json_schema = tool_class.model_json_schema(schema_generator=SchemaGenerator, mode='serialization')

        properties = {}
        for key, value in json_schema['properties'].items():
            if key not in ignored_init_params:
                properties[key] = value

        json_schema['properties'] = properties
        return json_schema
>>>>>>> a3a5bdca

    def save_to_json(self, output_path: str) -> None:
        with open(output_path, "w", encoding="utf-8") as f:
            json.dump({"tools": self.tools_spec}, f, indent=2, sort_keys=True)
        print(f"Saved tool specs to {output_path}")


if __name__ == "__main__":
    output_file = Path(__file__).parent / "tool.specs.json"
    extractor = ToolSpecExtractor()

    specs = extractor.extract_all_tools()
    extractor.save_to_json(str(output_file))

    print(f"Extracted {len(specs)} tool classes.")<|MERGE_RESOLUTION|>--- conflicted
+++ resolved
@@ -8,18 +8,16 @@
 from pydantic import BaseModel
 
 from crewai_tools import tools
-<<<<<<< HEAD
-from crewai.tools import EnvVar
-=======
 from crewai.tools.base_tool import BaseTool, EnvVar
 
 from pydantic.json_schema import GenerateJsonSchema
 from pydantic_core import PydanticOmit
->>>>>>> a3a5bdca
+
 
 class SchemaGenerator(GenerateJsonSchema):
     def handle_invalid_for_json_schema(self, schema, error_info):
         raise PydanticOmit
+
 
 class ToolSpecExtractor:
     def __init__(self) -> None:
@@ -34,6 +32,7 @@
                     self.extract_tool_info(obj)
                     self.processed_tools.add(name)
         return self.tools_spec
+
     def extract_tool_info(self, tool_class: BaseTool) -> None:
         try:
             core_schema = tool_class.__pydantic_core_schema__
@@ -45,22 +44,18 @@
 
             tool_info = {
                 "name": tool_class.__name__,
-<<<<<<< HEAD
                 "humanized_name": self._extract_field_default(
                     fields.get("name"), fallback=tool_class.__name__
                 ),
                 "description": self._extract_field_default(
                     fields.get("description")
                 ).strip(),
-                "run_params": self._extract_params(fields.get("args_schema")),
-=======
-                "humanized_name": self._extract_field_default(fields.get("name"), fallback=tool_class.__name__),
-                "description": self._extract_field_default(fields.get("description")).strip(),
                 "run_params_schema": self._extract_params(fields.get("args_schema")),
                 "init_params_schema": self._extract_init_params(tool_class),
->>>>>>> a3a5bdca
                 "env_vars": self._extract_env_vars(fields.get("env_vars")),
-                "package_dependencies": self._extract_field_default(fields.get("package_dependencies"), fallback=[]),
+                "package_dependencies": self._extract_field_default(
+                    fields.get("package_dependencies"), fallback=[]
+                ),
             }
 
             self.tools_spec.append(tool_info)
@@ -90,40 +85,16 @@
             return {}
 
         args_schema_class = args_schema_field.get("schema", {}).get("default")
-<<<<<<< HEAD
         if not (
             inspect.isclass(args_schema_class)
             and hasattr(args_schema_class, "__pydantic_core_schema__")
         ):
-            return []
-
-        try:
-            core_schema = args_schema_class.__pydantic_core_schema__
-            schema = self._unwrap_schema(core_schema)
-            fields = schema.get("schema", {}).get("fields", {})
-
-            params = []
-            for name, info in fields.items():
-                _type = self._extract_param_type(info)
-                if _type == "union":
-                    breakpoint()
-                param = {
-                    "name": name,
-                    "description": self._extract_field_default(info)
-                    or self._extract_field_description_from_metadata(info),
-                    "type": _type,
-                }
-                params.append(param)
-
-            return params
-
-=======
-        if not (inspect.isclass(args_schema_class) and hasattr(args_schema_class, "__pydantic_core_schema__")):
             return {}
 
         try:
-            return args_schema_class.model_json_schema(schema_generator=SchemaGenerator, mode='validation')
->>>>>>> a3a5bdca
+            return args_schema_class.model_json_schema(
+                schema_generator=SchemaGenerator, mode="validation"
+            )
         except Exception as e:
             print(f"Error extracting params from {args_schema_class}: {e}")
             return {}
@@ -145,66 +116,31 @@
                 )
         return env_vars
 
-<<<<<<< HEAD
-    def _extract_field_description_from_metadata(self, field: Dict) -> str:
-        if metadata := field.get("metadata"):
-            return metadata.get("pydantic_js_updates", {}).get("description", "")
-        return ""
+    def _extract_init_params(self, tool_class: BaseTool) -> dict:
+        ignored_init_params = [
+            "name",
+            "description",
+            "env_vars",
+            "args_schema",
+            "description_updated",
+            "cache_function",
+            "result_as_answer",
+            "max_usage_count",
+            "current_usage_count",
+            "package_dependencies",
+        ]
 
-    def _extract_param_type(self, info: Dict) -> Optional[str]:
-        schema = info.get("schema", {})
-        schema = self._unwrap_schema(schema)
-
-        if schema.get("type") == "nullable":
-            inner = schema.get("schema", {})
-            return self._schema_type_to_str(inner)
-
-        return self._schema_type_to_str(schema)
-
-    def _schema_type_to_str(self, schema: Dict) -> str:
-        schema_type = schema.get("type", "")
-
-        if schema_type == "list" and "items_schema" in schema:
-            item_type = self._schema_type_to_str(schema["items_schema"])
-            return f"list[{item_type}]"
-
-        if schema_type == "union" and "choices" in schema:
-            choices = schema["choices"]
-            item_types = [self._schema_type_to_str(choice) for choice in choices]
-            return f"union[{', '.join(item_types)}]"
-
-        if (
-            schema_type == "dict"
-            and "keys_schema" in schema
-            and "values_schema" in schema
-        ):
-            key_type = self._schema_type_to_str(schema["keys_schema"])
-            value_type = self._schema_type_to_str(schema["values_schema"])
-            return f"dict[{key_type}, {value_type}]"
-
-        return {
-            "str": "str",
-            "int": "int",
-            "float": "float",
-            "bool": "bool",
-            "list": "list",
-            "dict": "dict",
-            "any": "any",
-        }.get(schema_type, schema_type or "unknown")
-=======
-    def _extract_init_params(self, tool_class: BaseTool) -> dict:
-        ignored_init_params = ['name', 'description', 'env_vars', 'args_schema', 'description_updated', 'cache_function', 'result_as_answer', 'max_usage_count', 'current_usage_count', 'package_dependencies']
-
-        json_schema = tool_class.model_json_schema(schema_generator=SchemaGenerator, mode='serialization')
+        json_schema = tool_class.model_json_schema(
+            schema_generator=SchemaGenerator, mode="serialization"
+        )
 
         properties = {}
-        for key, value in json_schema['properties'].items():
+        for key, value in json_schema["properties"].items():
             if key not in ignored_init_params:
                 properties[key] = value
 
-        json_schema['properties'] = properties
+        json_schema["properties"] = properties
         return json_schema
->>>>>>> a3a5bdca
 
     def save_to_json(self, output_path: str) -> None:
         with open(output_path, "w", encoding="utf-8") as f:
